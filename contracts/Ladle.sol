// SPDX-License-Identifier: GPL-3.0-or-later
pragma solidity ^0.8.0;
import "@yield-protocol/vault-interfaces/IFYToken.sol";
import "@yield-protocol/vault-interfaces/IJoin.sol";
import "@yield-protocol/vault-interfaces/ICauldron.sol";
import "@yield-protocol/vault-interfaces/IOracle.sol";
import "@yield-protocol/vault-interfaces/DataTypes.sol";
import "@yield-protocol/yieldspace-interfaces/IPool.sol";
import "@yield-protocol/utils-v2/contracts/token/IERC20.sol";
import "@yield-protocol/utils-v2/contracts/token/IERC2612.sol";
import "dss-interfaces/src/dss/DaiAbstract.sol";
import "@yield-protocol/utils-v2/contracts/access/AccessControl.sol";
import "@yield-protocol/utils-v2/contracts/token/TransferHelper.sol";
import "@yield-protocol/utils-v2/contracts/interfaces/IWETH9.sol";
import "./math/WMul.sol";
import "./math/CastU256U128.sol";
import "./math/CastU128I128.sol";


/// @dev Ladle orchestrates contract calls throughout the Yield Protocol v2 into useful and efficient user oriented features.
contract Ladle is AccessControl() {
    using WMul for uint256;
    using CastU256U128 for uint256;
    using CastU128I128 for uint128;
    using TransferHelper for IERC20;
    using TransferHelper for address payable;

    enum Operation {
        BUILD,               // 0
        TWEAK,               // 1
        GIVE,                // 2
        DESTROY,             // 3
        STIR_TO,             // 4
        STIR_FROM,           // 5
        POUR,                // 6
        SERVE,               // 7
        ROLL,                // 8
        CLOSE,               // 9
        REPAY,               // 10
        REPAY_VAULT,         // 11
        FORWARD_PERMIT,      // 12
        FORWARD_DAI_PERMIT,  // 13
        JOIN_ETHER,          // 14
        EXIT_ETHER,          // 15
        TRANSFER_TO_POOL,    // 16
        ROUTE,               // 17
        TRANSFER_TO_FYTOKEN, // 18
        REDEEM               // 19
    }

    ICauldron public immutable cauldron;

    mapping (bytes6 => IJoin)                   public joins;            // Join contracts available to manage assets. The same Join can serve multiple assets (ETH-A, ETH-B, etc...)
    mapping (bytes6 => IPool)                   public pools;            // Pool contracts available to manage series. 12 bytes still free.

    event JoinAdded(bytes6 indexed assetId, address indexed join);
    event PoolAdded(bytes6 indexed seriesId, address indexed pool);

    constructor (ICauldron cauldron_) {
        cauldron = cauldron_;
    }

    // ---- Data sourcing ----
    /// @dev Obtains a vault by vaultId from the Cauldron, and verifies that msg.sender is the owner
    function getOwnedVault(bytes12 vaultId)
        internal view returns(DataTypes.Vault memory vault)
    {
        vault = cauldron.vaults(vaultId);
        require (vault.owner == msg.sender, "Only vault owner");
    }

    /// @dev Obtains a series by seriesId from the Cauldron, and verifies that it exists
    function getSeries(bytes6 seriesId)
        internal view returns(DataTypes.Series memory series)
    {
        series = cauldron.series(seriesId);
        require (series.fyToken != IFYToken(address(0)), "Series not found");
    }

    /// @dev Obtains a join by assetId, and verifies that it exists
    function getJoin(bytes6 assetId)
        internal view returns(IJoin join)
    {
        join = joins[assetId];
        require (join != IJoin(address(0)), "Join not found");
    }

    /// @dev Obtains a pool by seriesId, and verifies that it exists
    function getPool(bytes6 seriesId)
        internal view returns(IPool pool)
    {
        pool = pools[seriesId];
        require (pool != IPool(address(0)), "Pool not found");
    }

    // ---- Administration ----

    /// @dev Add a new Join for an Asset, or replace an existing one for a new one.
    /// There can be only one Join per Asset. Until a Join is added, no tokens of that Asset can be posted or withdrawn.
    function addJoin(bytes6 assetId, IJoin join)
        external
        auth
    {
        address asset = cauldron.assets(assetId);
        require (asset != address(0), "Asset not found");
        require (join.asset() == asset, "Mismatched asset and join");
        joins[assetId] = join;
        emit JoinAdded(assetId, address(join));
    }

    /// @dev Add a new Pool for a Series, or replace an existing one for a new one.
    /// There can be only one Pool per Series. Until a Pool is added, it is not possible to borrow Base.
    function addPool(bytes6 seriesId, IPool pool)
        external
        auth
    {
        IFYToken fyToken = getSeries(seriesId).fyToken;
        require (fyToken == pool.fyToken(), "Mismatched pool fyToken and series");
        require (fyToken.asset() == address(pool.baseToken()), "Mismatched pool base and series");
        pools[seriesId] = pool;
        emit PoolAdded(seriesId, address(pool));
    }

    // ---- Batching ----


    /// @dev Submit a series of calls for execution.
    /// Unlike `multicall`, this function calls private functions, saving a CALL per function.
    /// It also caches the vault, which is useful in `build` + `pour` and `build` + `serve` combinations.
    function batch(
        Operation[] calldata operations,
        bytes[] calldata data
    ) external payable {
        require(operations.length == data.length, "Mismatched operation data");
        bytes12 cachedId;
        DataTypes.Vault memory vault;

        // Execute all operations in the batch. Conditionals ordered by expected frequency.
        for (uint256 i = 0; i < operations.length; i += 1) {

            Operation operation = operations[i];

            if (operation == Operation.BUILD) {
                (bytes12 vaultId, bytes6 seriesId, bytes6 ilkId) = abi.decode(data[i], (bytes12, bytes6, bytes6));
                (cachedId, vault) = (vaultId, _build(vaultId, seriesId, ilkId));   // Cache the vault that was just built
            
            } else if (operation == Operation.FORWARD_PERMIT) {
                (bytes6 id, bool asset, address spender, uint256 amount, uint256 deadline, uint8 v, bytes32 r, bytes32 s) =
                    abi.decode(data[i], (bytes6, bool, address, uint256, uint256, uint8, bytes32, bytes32));
                _forwardPermit(id, asset, spender, amount, deadline, v, r, s);
            
            } else if (operation == Operation.JOIN_ETHER) {
                (bytes6 etherId) = abi.decode(data[i], (bytes6));
                _joinEther(etherId);
            
            } else if (operation == Operation.POUR) {
                (bytes12 vaultId, address to, int128 ink, int128 art) = abi.decode(data[i], (bytes12, address, int128, int128));
                if (cachedId != vaultId) (cachedId, vault) = (vaultId, getOwnedVault(vaultId));
                _pour(vaultId, vault, to, ink, art);
            
            } else if (operation == Operation.SERVE) {
                (bytes12 vaultId, address to, uint128 ink, uint128 base, uint128 max) = abi.decode(data[i], (bytes12, address, uint128, uint128, uint128));
                if (cachedId != vaultId) (cachedId, vault) = (vaultId, getOwnedVault(vaultId));
                _serve(vaultId, vault, to, ink, base, max);

            } else if (operation == Operation.ROLL) {
                (bytes12 vaultId, bytes6 newSeriesId, uint128 max) = abi.decode(data[i], (bytes12, bytes6, uint128));
<<<<<<< HEAD
                if (vaultId_ != vaultId) vault = getOwnedVault(vaultId);
                (vault,) = _roll(vaultId, vault, newSeriesId, max); // TODO: _roll must return vault and balances
=======
                if (cachedId != vaultId) (cachedId, vault) = (vaultId, getOwnedVault(vaultId));
                /* vault = */ _roll(vaultId, vault, newSeriesId, max); // TODO: _roll must return vault and balances
>>>>>>> 78e173c0
            
            } else if (operation == Operation.FORWARD_DAI_PERMIT) {
                (bytes6 id, bool asset, address spender, uint256 nonce, uint256 deadline, bool allowed, uint8 v, bytes32 r, bytes32 s) =
                    abi.decode(data[i], (bytes6, bool, address, uint256, uint256, bool, uint8, bytes32, bytes32));
                _forwardDaiPermit(id, asset, spender, nonce, deadline, allowed, v, r, s);
            
            } else if (operation == Operation.TRANSFER_TO_POOL) {
                (bytes6 seriesId, bool base, uint128 wad) =
                    abi.decode(data[i], (bytes6, bool, uint128));
                IPool pool = getPool(seriesId);
                _transferToPool(pool, base, wad);
            
            } else if (operation == Operation.ROUTE) {
                (bytes6 seriesId, bytes memory poolCall) =
                    abi.decode(data[i], (bytes6, bytes));
                IPool pool = getPool(seriesId);
                _route(pool, poolCall);
            
            } else if (operation == Operation.EXIT_ETHER) {
                (bytes6 etherId, address to) = abi.decode(data[i], (bytes6, address));
                _exitEther(etherId, payable(to));
            
            } else if (operation == Operation.CLOSE) {
                (bytes12 vaultId, address to, int128 ink, int128 art) = abi.decode(data[i], (bytes12, address, int128, int128));
                if (cachedId != vaultId) (cachedId, vault) = (vaultId, getOwnedVault(vaultId));
                _close(vaultId, vault, to, ink, art);
            
            } else if (operation == Operation.REPAY) {
                (bytes12 vaultId, address to, int128 ink, uint128 min) = abi.decode(data[i], (bytes12, address, int128, uint128));
                if (cachedId != vaultId) (cachedId, vault) = (vaultId, getOwnedVault(vaultId));
                _repay(vaultId, vault, to, ink, min);
            
            } else if (operation == Operation.REPAY_VAULT) {
                (bytes12 vaultId, address to, int128 ink, uint128 max) = abi.decode(data[i], (bytes12, address, int128, uint128));
                if (cachedId != vaultId) (cachedId, vault) = (vaultId, getOwnedVault(vaultId));
                _repayVault(vaultId, vault, to, ink, max);
            
            } else if (operation == Operation.TRANSFER_TO_FYTOKEN) {
                (bytes6 seriesId, uint256 amount) = abi.decode(data[i], (bytes6, uint256));
                IFYToken fyToken = getSeries(seriesId).fyToken;
                _transferToFYToken(fyToken, amount);
            
            } else if (operation == Operation.REDEEM) {
                (bytes6 seriesId, address to, uint256 amount) = abi.decode(data[i], (bytes6, address, uint256));
                IFYToken fyToken = getSeries(seriesId).fyToken;
                _redeem(fyToken, to, amount);
            
            } else if (operation == Operation.STIR_FROM) {
                (bytes12 vaultId, bytes12 to, uint128 ink, uint128 art) = abi.decode(data[i], (bytes12, bytes12, uint128, uint128));
                if (cachedId != vaultId) (cachedId, vault) = (vaultId, getOwnedVault(vaultId));
                _stirFrom(vaultId, to, ink, art);
            
            } else if (operation == Operation.STIR_TO) {
                (bytes12 from, bytes12 vaultId, uint128 ink, uint128 art) = abi.decode(data[i], (bytes12, bytes12, uint128, uint128));
                if (cachedId != vaultId) (cachedId, vault) = (vaultId, getOwnedVault(vaultId));
                _stirTo(from, vaultId, ink, art);
            
            } else if (operation == Operation.TWEAK) {
                (bytes12 vaultId, bytes6 seriesId, bytes6 ilkId) = abi.decode(data[i], (bytes12, bytes6, bytes6));
                if (cachedId != vaultId) (cachedId, vault) = (vaultId, getOwnedVault(vaultId));
                vault = _tweak(vaultId, seriesId, ilkId);

            } else if (operation == Operation.GIVE) {
                (bytes12 vaultId, address to) = abi.decode(data[i], (bytes12, address));
                if (cachedId != vaultId) (cachedId, vault) = (vaultId, getOwnedVault(vaultId));
                vault = _give(vaultId, to);
                delete vault;   // Clear the cache, since the vault doesn't necessarily belong to msg.sender anymore
                cachedId = bytes12(0);

            } else if (operation == Operation.DESTROY) {
                (bytes12 vaultId) = abi.decode(data[i], (bytes12));
                if (cachedId != vaultId) (cachedId, vault) = (vaultId, getOwnedVault(vaultId));
                _destroy(vaultId);
                delete vault;   // Clear the cache
                cachedId = bytes12(0);
            
            }
        }
    }

    // ---- Vault management ----

    /// @dev Create a new vault, linked to a series (and therefore underlying) and a collateral
    function _build(bytes12 vaultId, bytes6 seriesId, bytes6 ilkId)
        private
        returns(DataTypes.Vault memory vault)
    {
        return cauldron.build(msg.sender, vaultId, seriesId, ilkId);
    }

    /// @dev Change a vault series or collateral.
    function _tweak(bytes12 vaultId, bytes6 seriesId, bytes6 ilkId)
        private
        returns(DataTypes.Vault memory vault)
    {
        // tweak checks that the series and the collateral both exist and that the collateral is approved for the series
        return cauldron.tweak(vaultId, seriesId, ilkId);
    }

    /// @dev Give a vault to another user.
    function _give(bytes12 vaultId, address receiver)
        private
        returns(DataTypes.Vault memory vault)
    {
        return cauldron.give(vaultId, receiver);
    }

    /// @dev Destroy an empty vault. Used to recover gas costs.
    function _destroy(bytes12 vaultId)
        private
    {
        cauldron.destroy(vaultId);
    }

    // ---- Asset and debt management ----

    /// @dev Change series and debt of a vault.
    function _roll(bytes12 vaultId, DataTypes.Vault memory vault, bytes6 newSeriesId, uint128 max)
        private
        returns (DataTypes.Vault memory, DataTypes.Balances memory)
    {
        DataTypes.Balances memory balances = cauldron.balances(vaultId);
        
        // Calculate debt in fyToken terms
        DataTypes.Series memory series = getSeries(vault.seriesId);
        uint128 amt = _debtInBase(vault.seriesId, series, balances.art);

        DataTypes.Series memory newSeries = getSeries(newSeriesId);
        IPool pool = getPool(newSeriesId);
        IFYToken fyToken = IFYToken(newSeries.fyToken);
        IJoin baseJoin = getJoin(series.baseId);

        // Mint fyToken to the pool, as a kind of flash loan
        fyToken.mint(address(pool), amt * 2);

        // Buy the base required to pay off the debt in series 1, and find out the debt in series 2
        uint128 newDebt = pool.buyBaseToken(address(baseJoin), amt, max);
        baseJoin.join(address(baseJoin), amt);                  // Repay the old series debt

        pool.retrieveFYToken(address(fyToken));                 // Get the surplus fyToken
        fyToken.burn(address(fyToken), (amt * 2) - newDebt);    // Burn the surplus

        return cauldron.roll(vaultId, newSeriesId, newDebt);    // Change the series and debt for the vault
    }

    /// @dev Move collateral and debt to the owner's vault.
    function _stirTo(bytes12 from, bytes12 to, uint128 ink, uint128 art)
        private
        returns (DataTypes.Balances memory, DataTypes.Balances memory)
    {
        if (ink > 0) require (cauldron.vaults(from).owner == msg.sender, "Only origin vault owner");
        return cauldron.stir(from, to, ink, art);
    }

    /// @dev Move collateral and debt from the owner's vault.
    function _stirFrom(bytes12 from, bytes12 to, uint128 ink, uint128 art)
        private
        returns (DataTypes.Balances memory, DataTypes.Balances memory)
    {
        if (art > 0) require (cauldron.vaults(to).owner == msg.sender, "Only destination vault owner");
        return cauldron.stir(from, to, ink, art);
    }

    /// @dev Add collateral and borrow from vault, pull assets from and push borrowed asset to user
    /// Or, repay to vault and remove collateral, pull borrowed asset from and push assets to user
    function _pour(bytes12 vaultId, DataTypes.Vault memory vault, address to, int128 ink, int128 art)
        private
        returns (DataTypes.Balances memory balances)
    {
        // Update accounting
        balances = cauldron.pour(vaultId, ink, art);

        // Manage collateral
        if (ink != 0) {
            IJoin ilkJoin = getJoin(vault.ilkId);
            if (ink > 0) ilkJoin.join(vault.owner, uint128(ink));
            if (ink < 0) ilkJoin.exit(to, uint128(-ink));
        }

        // Manage debt tokens
        if (art != 0) {
            DataTypes.Series memory series = getSeries(vault.seriesId);
            if (art > 0) series.fyToken.mint(to, uint128(art));
            else series.fyToken.burn(msg.sender, uint128(-art));
        }
    }

    /// @dev Add collateral and borrow from vault, so that a precise amount of base is obtained by the user.
    /// The base is obtained by borrowing fyToken and buying base with it in a pool.
    function _serve(bytes12 vaultId, DataTypes.Vault memory vault, address to, uint128 ink, uint128 base, uint128 max)
        private
        returns (DataTypes.Balances memory balances, uint128 art)
    {
        IPool pool = getPool(vault.seriesId);
        
        art = pool.buyBaseTokenPreview(base);
        balances = _pour(vaultId, vault, address(pool), ink.i128(), art.i128());
        pool.buyBaseToken(to, base, max);
    }

    /// @dev Repay vault debt using underlying token at a 1:1 exchange rate, without trading in a pool.
    /// It can add or remove collateral at the same time.
    /// The debt to repay is denominated in fyToken, even if the tokens pulled from the user are underlying.
    /// The debt to repay must be entered as a negative number, as with `pour`.
    /// Debt cannot be acquired with this function.
    function _close(bytes12 vaultId, DataTypes.Vault memory vault, address to, int128 ink, int128 art)
        private
        returns (DataTypes.Balances memory balances)
    {
        require (art < 0, "Only repay debt");                                          // When repaying debt in `frob`, art is a negative value. Here is the same for consistency.

        // Calculate debt in fyToken terms
        DataTypes.Series memory series = getSeries(vault.seriesId);
        uint128 amt = _debtInBase(vault.seriesId, series, uint128(-art));

        // Update accounting
        balances = cauldron.pour(vaultId, ink, art);

        // Manage collateral
        if (ink != 0) {
            IJoin ilkJoin = getJoin(vault.ilkId);
            if (ink > 0) ilkJoin.join(vault.owner, uint128(ink));
            if (ink < 0) ilkJoin.exit(to, uint128(-ink));
        }

        // Manage underlying
        IJoin baseJoin = getJoin(series.baseId);
        baseJoin.join(msg.sender, amt);
    }

    /// @dev Calculate a debt amount for a series in base terms
    function _debtInBase(bytes6 seriesId, DataTypes.Series memory series, uint128 art)
        private
        returns (uint128 amt)
    {
        if (uint32(block.timestamp) >= series.maturity) {
            amt = uint256(art).wmul(cauldron.accrual(seriesId)).u128();
        } else {
            amt = art;
        }
    }

    /// @dev Repay debt by selling base in a pool and using the resulting fyToken
    /// The base tokens need to be already in the pool, unaccounted for.
    function _repay(bytes12 vaultId, DataTypes.Vault memory vault, address to, int128 ink, uint128 min)
        private
        returns (DataTypes.Balances memory balances, uint128 art)
    {
        DataTypes.Series memory series = getSeries(vault.seriesId);
        IPool pool = getPool(vault.seriesId);

        art = pool.sellBaseToken(address(series.fyToken), min);
        balances = _pour(vaultId, vault, to, ink, -(art.i128()));
    }

    /// @dev Repay all debt in a vault by buying fyToken from a pool with base.
    /// The base tokens need to be already in the pool, unaccounted for. The surplus base will be returned to msg.sender.
    function _repayVault(bytes12 vaultId, DataTypes.Vault memory vault, address to, int128 ink, uint128 max)
        private
        returns (DataTypes.Balances memory balances, uint128 base)
    {
        DataTypes.Series memory series = getSeries(vault.seriesId);
        IPool pool = getPool(vault.seriesId);

        balances = cauldron.balances(vaultId);
        base = pool.buyFYToken(address(series.fyToken), balances.art, max);
        balances = _pour(vaultId, vault, to, ink, -(balances.art.i128()));
        pool.retrieveBaseToken(msg.sender);
    }

    // ---- Liquidations ----

    /// @dev Allow liquidation contracts to move assets to wind down vaults
    function settle(bytes12 vaultId, address user, uint128 ink, uint128 art)
        external
        auth
    {
        DataTypes.Vault memory vault = getOwnedVault(vaultId);
        DataTypes.Series memory series = getSeries(vault.seriesId);

        cauldron.slurp(vaultId, ink, art);                                                  // Remove debt and collateral from the vault

        if (ink != 0) {                                                                     // Give collateral to the user
            IJoin ilkJoin = getJoin(vault.ilkId);
            ilkJoin.exit(user, ink);
        }
        if (art != 0) {                                                                     // Take underlying from user
            IJoin baseJoin = getJoin(series.baseId);
            baseJoin.join(user, art);
        }
    }

    // ---- Permit management ----

    /// @dev From an id, which can be an assetId or a seriesId, find the resulting asset or fyToken
    function findToken(bytes6 id, bool asset)
        private view returns (address token)
    {
        token = asset ? cauldron.assets(id) : address(getSeries(id).fyToken);
        require (token != address(0), "Token not found");
    }

    /// @dev Execute an ERC2612 permit for the selected asset or fyToken
    function _forwardPermit(bytes6 id, bool asset, address spender, uint256 amount, uint256 deadline, uint8 v, bytes32 r, bytes32 s)
        private
    {
        IERC2612 token = IERC2612(findToken(id, asset));
        token.permit(msg.sender, spender, amount, deadline, v, r, s);
    }

    /// @dev Execute a Dai-style permit for the selected asset or fyToken
    function _forwardDaiPermit(bytes6 id, bool asset, address spender, uint256 nonce, uint256 deadline, bool allowed, uint8 v, bytes32 r, bytes32 s)
        private
    {
        DaiAbstract token = DaiAbstract(findToken(id, asset));
        token.permit(msg.sender, spender, nonce, deadline, allowed, v, r, s);
    }

    // ---- Ether management ----

    /// @dev The WETH9 contract will send ether to BorrowProxy on `weth.withdraw` using this function.
    receive() external payable { }

    /// @dev Accept Ether, wrap it and forward it to the WethJoin
    /// This function should be called first in a multicall, and the Join should keep track of stored reserves
    /// Passing the id for a join that doesn't link to a contract implemnting IWETH9 will fail
    function _joinEther(bytes6 etherId)
        private
        returns (uint256 ethTransferred)
    {
        ethTransferred = address(this).balance;

        IJoin wethJoin = getJoin(etherId);
        address weth = wethJoin.asset();                    // TODO: Consider setting weth contract via governance

        IWETH9(weth).deposit{ value: ethTransferred }();   // TODO: Test gas savings using WETH10 `depositTo`
        IERC20(weth).safeTransfer(address(wethJoin), ethTransferred);
    }

    /// @dev Unwrap Wrapped Ether held by this Ladle, and send the Ether
    /// This function should be called last in a multicall, and the Ladle should have no reason to keep an WETH balance
    function _exitEther(bytes6 etherId, address payable to)
        private
        returns (uint256 ethTransferred)
    {
        IJoin wethJoin = getJoin(etherId);
        address weth = wethJoin.asset();            // TODO: Consider setting weth contract via governance
        ethTransferred = IERC20(weth).balanceOf(address(this));
        IWETH9(weth).withdraw(ethTransferred);   // TODO: Test gas savings using WETH10 `withdrawTo`
        to.safeTransferETH(ethTransferred); /// TODO: Consider reentrancy
    }

    // ---- Pool router ----

    /// @dev Allow users to trigger a token transfer to a pool through the ladle, to be used with batch
    function _transferToPool(IPool pool, bool base, uint128 wad)
        private
    {
        IERC20 token = base ? pool.baseToken() : pool.fyToken();
        token.safeTransferFrom(msg.sender, address(pool), wad);
    }

    /// @dev Allow users to route calls to a pool, to be used with batch
    function _route(IPool pool, bytes memory data)
        private
        returns (bool success, bytes memory result)
    {
        (success, result) = address(pool).call(data);
        if (!success) revert(RevertMsgExtractor.getRevertMsg(result));
    }

    // ---- FYToken router ----

    /// @dev Allow users to trigger a token transfer to a pool through the ladle, to be used with batch
    function _transferToFYToken(IFYToken fyToken, uint256 wad)
        private
    {
        IERC20(fyToken).safeTransferFrom(msg.sender, address(fyToken), wad);
    }

    /// @dev Allow users to redeem fyToken, to be used with batch
    function _redeem(IFYToken fyToken, address to, uint256 wad)
        private
        returns (uint256)
    {
        return fyToken.redeem(to, wad);
    }
}<|MERGE_RESOLUTION|>--- conflicted
+++ resolved
@@ -165,13 +165,8 @@
 
             } else if (operation == Operation.ROLL) {
                 (bytes12 vaultId, bytes6 newSeriesId, uint128 max) = abi.decode(data[i], (bytes12, bytes6, uint128));
-<<<<<<< HEAD
-                if (vaultId_ != vaultId) vault = getOwnedVault(vaultId);
-                (vault,) = _roll(vaultId, vault, newSeriesId, max); // TODO: _roll must return vault and balances
-=======
-                if (cachedId != vaultId) (cachedId, vault) = (vaultId, getOwnedVault(vaultId));
-                /* vault = */ _roll(vaultId, vault, newSeriesId, max); // TODO: _roll must return vault and balances
->>>>>>> 78e173c0
+                if (cachedId != vaultId) (cachedId, vault) = (vaultId, getOwnedVault(vaultId));
+                (vault,) = _roll(vaultId, vault, newSeriesId, max);
             
             } else if (operation == Operation.FORWARD_DAI_PERMIT) {
                 (bytes6 id, bool asset, address spender, uint256 nonce, uint256 deadline, bool allowed, uint8 v, bytes32 r, bytes32 s) =
