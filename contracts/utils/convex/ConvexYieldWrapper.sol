--- conflicted
+++ resolved
@@ -121,13 +121,8 @@
         uint256 amount_ = IERC20(convexToken).balanceOf(address(this));
         require(amount_ > 0, "No convex token to wrap");
 
-<<<<<<< HEAD
-        _checkpoint([address(0), from_]);
-        _mint(collateralVault, amount_);
-=======
         _checkpoint(from_);
         _mint(to_, amount_);
->>>>>>> c7bedb23
         IRewardStaking(convexPool).stake(amount_);
 
         emit Deposited(msg.sender, collateralVault, amount_, false);
