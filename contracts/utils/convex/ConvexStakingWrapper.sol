// SPDX-License-Identifier: MIT
// Original contract: https://github.com/convex-eth/platform/blob/main/contracts/contracts/wrappers/ConvexStakingWrapper.sol
pragma solidity 0.8.6;

import "@yield-protocol/utils-v2/contracts/token/IERC20.sol";
import "@yield-protocol/utils-v2/contracts/token/ERC20.sol";
import "@yield-protocol/utils-v2/contracts/token/TransferHelper.sol";
import "@yield-protocol/utils-v2/contracts/cast/CastU256U128.sol";
import "./interfaces/IRewardStaking.sol";
import "./CvxMining.sol";

/// @notice Wrapper used to manage staking of Convex tokens
contract ConvexStakingWrapper is ERC20 {
<<<<<<< HEAD
    using TransferHelper for IERC20;
    using CastU256U128 for uint256;
=======
    using CastU256U128 for uint256;

>>>>>>> da5d254d
    struct EarnedData {
        address token;
        uint256 amount;
    }

    struct RewardType {
        address reward_token;
        address reward_pool;
        uint128 reward_integral;
        uint128 reward_remaining;
        mapping(address => uint256) reward_integral_for;
        mapping(address => uint256) claimable_reward;
    }

    uint256 public cvx_reward_integral;
    uint256 public cvx_reward_remaining;
    mapping(address => uint256) public cvx_reward_integral_for;
    mapping(address => uint256) public cvx_claimable_reward;

    //constants/immutables
    address public constant convexBooster = address(0xF403C135812408BFbE8713b5A23a04b3D48AAE31);
    address public constant crv = address(0xD533a949740bb3306d119CC777fa900bA034cd52);
    address public constant cvx = address(0x4e3FBD56CD56c3e72c1403e103b45Db9da5B9D2B);
    address public curveToken;
    address public convexToken;
    address public convexPool;
    address public collateralVault;
    uint256 public convexPoolId;

    //rewards
    RewardType[] public rewards;

    //management
    bool public isShutdown;
    uint8 private _status = 1;

    uint8 private constant _NOT_ENTERED = 1;
    uint8 private constant _ENTERED = 2;

    event Deposited(address indexed _user, address indexed _account, uint256 _amount, bool _wrapped);
    event Withdrawn(address indexed _user, uint256 _amount, bool _unwrapped);

    constructor(
        address _curveToken,
        address _convexToken,
        address _convexPool,
        uint256 _poolId,
        address _vault,
        string memory name,
        string memory symbol,
        uint8 decimals
    ) ERC20(name, symbol, decimals) {
        curveToken = _curveToken;
        convexToken = _convexToken;
        convexPool = _convexPool;
        convexPoolId = _poolId;
        collateralVault = _vault;

        //add rewards
        addRewards();
        setApprovals();
    }

    modifier nonReentrant() {
        // On the first call to nonReentrant, _notEntered will be true
        require(_status != _ENTERED, "ReentrancyGuard: reentrant call");
        // Any calls to nonReentrant after this point will fail
        _status = _ENTERED;
        _;
        // By storing the original value once again, a refund is triggered (see
        // https://eips.ethereum.org/EIPS/eip-2200)
        _status = _NOT_ENTERED;
    }

    /// @notice Give maximum approval to the pool & convex booster contract to transfer funds from wrapper
    function setApprovals() public {
        address _curveToken = curveToken;
        IERC20(_curveToken).approve(convexBooster, 0);
        IERC20(_curveToken).approve(convexBooster, type(uint256).max);
        IERC20(convexToken).approve(convexPool, type(uint256).max);
    }

    /// @notice Adds reward tokens by reading the available rewards from the RewardStaking pool
    /// @dev CRV token is added as a reward by default
    function addRewards() public {
        address mainPool = convexPool;

        uint256 rewardsLength = rewards.length;

        if (rewardsLength == 0) {
            RewardType storage reward = rewards.push();
            reward.reward_token = crv;
            reward.reward_pool = mainPool;
            rewardsLength = 1;
        }

        uint256 extraCount = IRewardStaking(mainPool).extraRewardsLength();

        uint256 startIndex = rewardsLength - 1;
        for (uint256 i = startIndex; i < extraCount; i++) {
            address extraPool = IRewardStaking(mainPool).extraRewards(i);
            RewardType storage reward = rewards.push();
            reward.reward_token = IRewardStaking(extraPool).rewardToken();
            reward.reward_pool = extraPool;
        }
    }

    /// @notice Returns the length of the reward tokens added
    /// @return The count of reward tokens
    function rewardLength() external view returns (uint256) {
        return rewards.length;
    }

    /// @notice Get user's balance
    /// @param _account User's address for which balance is requested
    /// @return User's balance of collateral
    /// @dev Included here to allow inheriting contracts to override.
    function _getDepositedBalance(address _account) internal view virtual returns (uint256) {
        if (_account == address(0) || _account == collateralVault) {
            return 0;
        }
        //get balance from collateralVault

        return _balanceOf[_account];
    }

    /// @notice TotalSupply of wrapped token
    /// @return The total supply of wrapped token
    /// @dev This function is provided and marked virtual as convenience to future development
    function _getTotalSupply() internal view virtual returns (uint256) {
        return _totalSupply;
    }

    /// @notice Calculates & upgrades the integral for distributing the CVX rewards
    /// @param _account Account for which the CvxIntegral has to be calculated
    /// @param _balance Balance of the accounts
    /// @param _supply Total supply of the wrapped token
    /// @param _isClaim Whether to claim the calculated rewards
    function _calcCvxIntegral(
        address _account,
        uint256 _balance,
        uint256 _supply,
        bool _isClaim
    ) internal {
        uint256 bal = IERC20(cvx).balanceOf(address(this));
        uint256 cvxRewardRemaining = cvx_reward_remaining;
        uint256 d_cvxreward = bal - cvxRewardRemaining;
        uint256 cvxRewardIntegral = cvx_reward_integral;

        if (_supply > 0 && d_cvxreward > 0) {
            cvxRewardIntegral = cvxRewardIntegral + (d_cvxreward * 1e20) / (_supply);
            cvx_reward_integral = cvxRewardIntegral;
        }

        //update user integrals for cvx
        //do not give rewards to collateral vault or this contract
        if (_account != collateralVault && _account != address(this)) {
            uint256 userI = cvx_reward_integral_for[_account];
            if (_isClaim || userI < cvxRewardIntegral) {
<<<<<<< HEAD
                unchecked {
                    if (_isClaim) {
                        uint256 receiveable = cvx_claimable_reward[_account] +
                            ((_balance * (cvxRewardIntegral - userI)) / 1e20);
                        if (receiveable > 0) {
                            cvx_claimable_reward[_account] = 0;
                            IERC20(cvx).safeTransfer(_account, receiveable);
                            bal -= receiveable;
                        }
                    } else {
                        cvx_claimable_reward[_account] =
                            cvx_claimable_reward[_account] +
                            ((_balance * (cvxRewardIntegral - userI)) / 1e20);
=======
                if (_isClaim) {
                    uint256 receiveable = cvx_claimable_reward[_account] +
                        ((_balance * (cvxRewardIntegral - userI)) / 1e20);
                    if (receiveable > 0) {
                        cvx_claimable_reward[_account] = 0;
                        TransferHelper.safeTransfer(IERC20(cvx), _account, receiveable);
                        unchecked {
                            bal -= receiveable;
                        }
>>>>>>> da5d254d
                    }
                }
                cvx_reward_integral_for[_account] = cvxRewardIntegral;
            }
        }

        //update reward total
        if (bal != cvxRewardRemaining) {
            cvx_reward_remaining = bal;
        }
    }

    /// @notice Calculates & upgrades the integral for distributing the reward token
    /// @param _index The index of the reward token for which the calculations are to be done
    /// @param _account Account for which the CvxIntegral has to be calculated
    /// @param _balance Balance of the accounts
    /// @param _supply Total supply of the wrapped token
    /// @param _isClaim Whether to claim the calculated rewards
    function _calcRewardIntegral(
        uint256 _index,
        address _account,
        uint256 _balance,
        uint256 _supply,
        bool _isClaim
    ) internal {
        RewardType storage reward = rewards[_index];

        uint256 rewardIntegral = reward.reward_integral;
        uint256 rewardRemaining = reward.reward_remaining;
        //get difference in balance and remaining rewards
        //getReward is unguarded so we use reward_remaining to keep track of how much was actually claimed
        uint256 bal = IERC20(reward.reward_token).balanceOf(address(this));
        if (_supply > 0 && (bal - rewardRemaining) > 0) {
            unchecked {
                rewardIntegral = rewardIntegral + ((bal - rewardRemaining) * 1e20) / _supply;
            }
            reward.reward_integral = rewardIntegral.u128();
        }

        //do not give rewards to collateralVault or this contract
        if (_account != collateralVault && _account != address(this)) {
            //update user integrals
            uint256 userI = reward.reward_integral_for[_account];
            if (_isClaim || userI < rewardIntegral) {
<<<<<<< HEAD
                unchecked {
                    if (_isClaim) {
                        uint256 receiveable = reward.claimable_reward[_account] +
                            ((_balance * (rewardIntegral - userI)) / 1e20);
                        if (receiveable > 0) {
                            reward.claimable_reward[_account] = 0;
                            IERC20(reward.reward_token).safeTransfer(_account, receiveable);
                            bal -= receiveable;
                        }
                    } else {
                        reward.claimable_reward[_account] =
                            reward.claimable_reward[_account] +
                            ((_balance * (rewardIntegral - userI)) / 1e20);
=======
                if (_isClaim) {
                    uint256 receiveable = reward.claimable_reward[_account] +
                        ((_balance * (uint256(rewardIntegral) - userI)) / 1e20);
                    if (receiveable > 0) {
                        reward.claimable_reward[_account] = 0;
                        TransferHelper.safeTransfer(IERC20(reward.reward_token), _account, receiveable);
                        unchecked {
                            bal -= receiveable;
                        }
>>>>>>> da5d254d
                    }
                }
                reward.reward_integral_for[_account] = rewardIntegral;
            }
        }

        //update remaining reward here since balance could have changed if claiming
        if (bal != rewardRemaining) {
            reward.reward_remaining = bal.u128();
        }
    }

    /// @notice Create a checkpoint for the supplied addresses by updating the reward integrals & claimable reward for them
    /// @param _account The account for which checkpoints have to be calculated
    function _checkpoint(address _account) internal {
        //if shutdown, no longer checkpoint in case there are problems
        if (isShutdown) return;

        uint256 supply = _getTotalSupply();
        uint256 depositedBalance;
        depositedBalance = _getDepositedBalance(_account);

        IRewardStaking(convexPool).getReward(address(this), true);

        uint256 rewardCount = rewards.length;
        for (uint256 i; i < rewardCount; ++i) {
            _calcRewardIntegral(i, _account, depositedBalance, supply, false);
        }
        _calcCvxIntegral(_account, depositedBalance, supply, false);
    }

    /// @notice Create a checkpoint for the supplied addresses by updating the reward integrals & claimable reward for them & claims the rewards
    /// @param _account The account for which checkpoints have to be calculated
    function _checkpointAndClaim(address _account) internal {
        uint256 supply = _getTotalSupply();
        uint256 depositedBalance;
        depositedBalance = _getDepositedBalance(_account); //only do first slot

        IRewardStaking(convexPool).getReward(address(this), true);

        uint256 rewardCount = rewards.length;
        for (uint256 i; i < rewardCount; ++i) {
            _calcRewardIntegral(i, _account, depositedBalance, supply, true);
        }
        _calcCvxIntegral(_account, depositedBalance, supply, true);
    }

    /// @notice Create a checkpoint for the supplied addresses by updating the reward integrals & claimable reward for them
    /// @param _account The accounts for which checkpoints have to be calculated
    function user_checkpoint(address _account) external nonReentrant returns (bool) {
        _checkpoint(_account);
        return true;
    }

    /// @notice Get the balance of the user
    /// @param _account Address whose balance is to be checked
    /// @return The balance of the supplied address
    function totalBalanceOf(address _account) external view returns (uint256) {
        return _getDepositedBalance(_account);
    }

    /// @notice Get the amount of tokens the user has earned
    /// @param _account Address whose balance is to be checked
    /// @return claimable Array of earned tokens and their amount
    function earned(address _account) external view returns (EarnedData[] memory claimable) {
        uint256 supply = _getTotalSupply();
        uint256 rewardCount = rewards.length;
        claimable = new EarnedData[](rewardCount + 1);

        for (uint256 i; i < rewardCount; ++i) {
            RewardType storage reward = rewards[i];
            address rewardToken = reward.reward_token;

            //change in reward is current balance - remaining reward + earned
            uint256 bal = IERC20(rewardToken).balanceOf(address(this));
            uint256 d_reward = bal - reward.reward_remaining;
            d_reward = d_reward + IRewardStaking(reward.reward_pool).earned(address(this));

            uint256 I = reward.reward_integral;
            if (supply > 0) {
                I = I + (d_reward * 1e20) / supply;
            }

            uint256 newlyClaimable = (_getDepositedBalance(_account) * (I - reward.reward_integral_for[_account])) /
                1e20;
            claimable[i].amount = reward.claimable_reward[_account] + newlyClaimable;
            claimable[i].token = rewardToken;

            //calc cvx here
            if (rewardToken == crv) {
                claimable[rewardCount].amount =
                    cvx_claimable_reward[_account] +
                    CvxMining.ConvertCrvToCvx(newlyClaimable);
                claimable[rewardCount].token = cvx;
            }
        }
        return claimable;
    }

    /// @notice Claim reward for the supplied account
    /// @param _account Address whose reward is to be claimed
    function getReward(address _account) external nonReentrant {
        //claim directly in checkpoint logic to save a bit of gas
        _checkpointAndClaim(_account);
    }
}<|MERGE_RESOLUTION|>--- conflicted
+++ resolved
@@ -11,13 +11,8 @@
 
 /// @notice Wrapper used to manage staking of Convex tokens
 contract ConvexStakingWrapper is ERC20 {
-<<<<<<< HEAD
-    using TransferHelper for IERC20;
     using CastU256U128 for uint256;
-=======
-    using CastU256U128 for uint256;
-
->>>>>>> da5d254d
+
     struct EarnedData {
         address token;
         uint256 amount;
@@ -177,31 +172,19 @@
         if (_account != collateralVault && _account != address(this)) {
             uint256 userI = cvx_reward_integral_for[_account];
             if (_isClaim || userI < cvxRewardIntegral) {
-<<<<<<< HEAD
                 unchecked {
                     if (_isClaim) {
                         uint256 receiveable = cvx_claimable_reward[_account] +
                             ((_balance * (cvxRewardIntegral - userI)) / 1e20);
                         if (receiveable > 0) {
                             cvx_claimable_reward[_account] = 0;
-                            IERC20(cvx).safeTransfer(_account, receiveable);
+                            TransferHelper.safeTransfer(IERC20(cvx), _account, receiveable);
                             bal -= receiveable;
                         }
                     } else {
                         cvx_claimable_reward[_account] =
                             cvx_claimable_reward[_account] +
                             ((_balance * (cvxRewardIntegral - userI)) / 1e20);
-=======
-                if (_isClaim) {
-                    uint256 receiveable = cvx_claimable_reward[_account] +
-                        ((_balance * (cvxRewardIntegral - userI)) / 1e20);
-                    if (receiveable > 0) {
-                        cvx_claimable_reward[_account] = 0;
-                        TransferHelper.safeTransfer(IERC20(cvx), _account, receiveable);
-                        unchecked {
-                            bal -= receiveable;
-                        }
->>>>>>> da5d254d
                     }
                 }
                 cvx_reward_integral_for[_account] = cvxRewardIntegral;
@@ -246,31 +229,19 @@
             //update user integrals
             uint256 userI = reward.reward_integral_for[_account];
             if (_isClaim || userI < rewardIntegral) {
-<<<<<<< HEAD
                 unchecked {
                     if (_isClaim) {
                         uint256 receiveable = reward.claimable_reward[_account] +
                             ((_balance * (rewardIntegral - userI)) / 1e20);
                         if (receiveable > 0) {
                             reward.claimable_reward[_account] = 0;
-                            IERC20(reward.reward_token).safeTransfer(_account, receiveable);
+                            TransferHelper.safeTransfer(IERC20(reward.reward_token), _account, receiveable);
                             bal -= receiveable;
                         }
                     } else {
                         reward.claimable_reward[_account] =
                             reward.claimable_reward[_account] +
                             ((_balance * (rewardIntegral - userI)) / 1e20);
-=======
-                if (_isClaim) {
-                    uint256 receiveable = reward.claimable_reward[_account] +
-                        ((_balance * (uint256(rewardIntegral) - userI)) / 1e20);
-                    if (receiveable > 0) {
-                        reward.claimable_reward[_account] = 0;
-                        TransferHelper.safeTransfer(IERC20(reward.reward_token), _account, receiveable);
-                        unchecked {
-                            bal -= receiveable;
-                        }
->>>>>>> da5d254d
                     }
                 }
                 reward.reward_integral_for[_account] = rewardIntegral;
