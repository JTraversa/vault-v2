// SPDX-License-Identifier: MIT
// Original contract: https://github.com/convex-eth/platform/blob/main/contracts/contracts/wrappers/ConvexStakingWrapper.sol
pragma solidity 0.8.6;

import "@yield-protocol/utils-v2/contracts/token/IERC20.sol";
import "@yield-protocol/utils-v2/contracts/token/ERC20.sol";
import "@yield-protocol/utils-v2/contracts/access/AccessControl.sol";
import "@yield-protocol/utils-v2/contracts/token/TransferHelper.sol";
import "./interfaces/IRewardStaking.sol";
import "./CvxMining.sol";

/// @notice Wrapper used to manage staking of Convex tokens
contract ConvexStakingWrapper is ERC20, AccessControl {
    using TransferHelper for IERC20;

    struct EarnedData {
        address token;
        uint256 amount;
    }

    struct RewardType {
        address reward_token;
        address reward_pool;
        uint128 reward_integral;
        uint128 reward_remaining;
        mapping(address => uint256) reward_integral_for;
        mapping(address => uint256) claimable_reward;
    }

    uint256 public cvx_reward_integral;
    uint256 public cvx_reward_remaining;
    mapping(address => uint256) public cvx_reward_integral_for;
    mapping(address => uint256) public cvx_claimable_reward;

    //constants/immutables
    address public constant convexBooster = address(0xF403C135812408BFbE8713b5A23a04b3D48AAE31);
    address public constant crv = address(0xD533a949740bb3306d119CC777fa900bA034cd52);
    address public constant cvx = address(0x4e3FBD56CD56c3e72c1403e103b45Db9da5B9D2B);
    address public curveToken;
    address public convexToken;
    address public convexPool;
    address public collateralVault;
    uint256 public convexPoolId;

    //rewards
    RewardType[] public rewards;

    //management
    bool public isShutdown;
    uint8 private _status = 1;

    uint8 private constant _NOT_ENTERED = 1;
    uint8 private constant _ENTERED = 2;

    event Deposited(address indexed _user, address indexed _account, uint256 _amount, bool _wrapped);
    event Withdrawn(address indexed _user, uint256 _amount, bool _unwrapped);

    constructor(
        address _curveToken,
        address _convexToken,
        address _convexPool,
        uint256 _poolId,
        address _vault,
        string memory name,
        string memory symbol,
        uint8 decimals
    ) ERC20(name, symbol, decimals) {
        curveToken = _curveToken;
        convexToken = _convexToken;
        convexPool = _convexPool;
        convexPoolId = _poolId;
        collateralVault = _vault;

        //add rewards
        addRewards();
        setApprovals();
    }

    modifier nonReentrant() {
        // On the first call to nonReentrant, _notEntered will be true
        require(_status != _ENTERED, "ReentrancyGuard: reentrant call");
        // Any calls to nonReentrant after this point will fail
        _status = _ENTERED;
        _;
        // By storing the original value once again, a refund is triggered (see
        // https://eips.ethereum.org/EIPS/eip-2200)
        _status = _NOT_ENTERED;
    }

    /// @notice Give maximum approval to the pool & convex booster contract to transfer funds from wrapper
    function setApprovals() public {
        address _curveToken = curveToken;
        IERC20(_curveToken).approve(convexBooster, 0);
        IERC20(_curveToken).approve(convexBooster, type(uint256).max);
        IERC20(convexToken).approve(convexPool, type(uint256).max);
    }

    /// @notice Adds reward tokens by reading the available rewards from the RewardStaking pool
    /// @dev CRV token is added as a reward by default
    function addRewards() public {
        address mainPool = convexPool;

        uint256 rewardsLength = rewards.length;

        if (rewardsLength == 0) {
            RewardType storage reward = rewards.push();
            reward.reward_token = crv;
            reward.reward_pool = mainPool;
            rewardsLength = 1;
        }

        uint256 extraCount = IRewardStaking(mainPool).extraRewardsLength();

        uint256 startIndex = rewardsLength - 1;
        for (uint256 i = startIndex; i < extraCount; i++) {
            address extraPool = IRewardStaking(mainPool).extraRewards(i);
            RewardType storage reward = rewards.push();
            reward.reward_token = IRewardStaking(extraPool).rewardToken();
            reward.reward_pool = extraPool;
        }
    }

    /// @notice Returns the length of the reward tokens added
    /// @return The count of reward tokens
    function rewardLength() external view returns (uint256) {
        return rewards.length;
    }

    /// @notice Get user's balance
    /// @param _account User's address for which balance is requested
    /// @return User's balance of collateral
    /// @dev Included here to allow inheriting contracts to override.
    function _getDepositedBalance(address _account) internal view virtual returns (uint256) {
        if (_account == address(0) || _account == collateralVault) {
            return 0;
        }
        //get balance from collateralVault

        return _balanceOf[_account];
    }

    /// @notice TotalSupply of wrapped token
    /// @return The total supply of wrapped token
    /// @dev This function is provided and marked virtual as convenience to future development
    function _getTotalSupply() internal view virtual returns (uint256) {
        return _totalSupply;
    }

    /// @notice Calculates & upgrades the integral for distributing the CVX rewards
    /// @param _accounts Accounts for which the CvxIntegral has to be calculated
    /// @param _balances Balances of the accounts
    /// @param _supply Total supply of the wrapped token
    /// @param _isClaim Whether to claim the calculated rewards
    function _calcCvxIntegral(
        address[2] memory _accounts,
        uint256[2] memory _balances,
        uint256 _supply,
        bool _isClaim
    ) internal {
        uint256 bal = IERC20(cvx).balanceOf(address(this));
        uint256 cvxRewardRemaining = cvx_reward_remaining;
        uint256 d_cvxreward = bal - cvxRewardRemaining;
        uint256 cvxRewardIntegral = cvx_reward_integral;

        if (_supply > 0 && d_cvxreward > 0) {
            cvxRewardIntegral = cvxRewardIntegral + (d_cvxreward * 1e20) / (_supply);
            cvx_reward_integral = cvxRewardIntegral;
        }

        //update user integrals for cvx
        uint256 accountsLength = _accounts.length;
        for (uint256 u; u < accountsLength; ++u) {
            //do not give rewards to address 0
            if (_accounts[u] == address(0)) continue;
            if (_accounts[u] == collateralVault) continue;

            uint256 userI = cvx_reward_integral_for[_accounts[u]];
            if (_isClaim || userI < cvxRewardIntegral) {
                uint256 receiveable = cvx_claimable_reward[_accounts[u]] +
                    ((_balances[u] * (cvxRewardIntegral - userI)) / 1e20);
                if (_isClaim) {
                    if (receiveable > 0) {
                        cvx_claimable_reward[_accounts[u]] = 0;
                        IERC20(cvx).safeTransfer(_accounts[u], receiveable);
                        bal = bal - (receiveable);
                    }
                } else {
                    cvx_claimable_reward[_accounts[u]] = receiveable;
                }
                cvx_reward_integral_for[_accounts[u]] = cvxRewardIntegral;
            }
        }

        //update reward total
        if (bal != cvxRewardRemaining) {
            cvx_reward_remaining = bal;
        }
    }

    /// @notice Calculates & upgrades the integral for distributing the reward token
    /// @param _index The index of the reward token for which the calculations are to be done
    /// @param _accounts Accounts for which the CvxIntegral has to be calculated
    /// @param _balances Balances of the accounts
    /// @param _supply Total supply of the wrapped token
    /// @param _isClaim Whether to claim the calculated rewards
    function _calcRewardIntegral(
        uint256 _index,
        address[2] memory _accounts,
        uint256[2] memory _balances,
        uint256 _supply,
        bool _isClaim
    ) internal {
        RewardType storage reward = rewards[_index];

        uint256 rewardIntegral = reward.reward_integral;
        uint256 rewardRemaining = reward.reward_remaining;

        //get difference in balance and remaining rewards
        //getReward is unguarded so we use reward_remaining to keep track of how much was actually claimed
        uint256 bal = IERC20(reward.reward_token).balanceOf(address(this));
        if (_supply > 0 && (bal - rewardRemaining) > 0) {
            rewardIntegral = uint128(rewardIntegral) + uint128(((bal - rewardRemaining) * 1e20) / _supply);
            reward.reward_integral = uint128(rewardIntegral);
        }
        //update user integrals
        uint256 accountsLength = _accounts.length;
        for (uint256 u; u < accountsLength; ++u) {
            //do not give rewards to address 0
            if (_accounts[u] == address(0)) continue;
            if (_accounts[u] == collateralVault) continue;

            uint256 userI = reward.reward_integral_for[_accounts[u]];
            if (_isClaim || userI < rewardIntegral) {
                if (_isClaim) {
                    uint256 receiveable = reward.claimable_reward[_accounts[u]] +
                        ((_balances[u] * (uint256(rewardIntegral) - userI)) / 1e20);
                    if (receiveable > 0) {
                        reward.claimable_reward[_accounts[u]] = 0;
                        IERC20(reward.reward_token).safeTransfer(_accounts[u], receiveable);
                        bal = bal - receiveable;
                    }
                } else {
                    reward.claimable_reward[_accounts[u]] =
                        reward.claimable_reward[_accounts[u]] +
                        ((_balances[u] * (uint256(rewardIntegral) - userI)) / 1e20);
                }
                reward.reward_integral_for[_accounts[u]] = rewardIntegral;
            }
        }

        //update remaining reward here since balance could have changed if claiming
        if (bal != rewardRemaining) {
            reward.reward_remaining = uint128(bal);
        }
    }

    /// @notice Create a checkpoint for the supplied addresses by updating the reward integrals & claimable reward for them
    /// @param _accounts The accounts for which checkpoints have to be calculated
    function _checkpoint(address[2] memory _accounts) internal {
        //if shutdown, no longer checkpoint in case there are problems
        if (isShutdown) return;

        uint256 supply = _getTotalSupply();
        uint256[2] memory depositedBalance;
        depositedBalance[0] = _getDepositedBalance(_accounts[0]);
        depositedBalance[1] = _getDepositedBalance(_accounts[1]);

        IRewardStaking(convexPool).getReward(address(this), true);

        uint256 rewardCount = rewards.length;
        for (uint256 i; i < rewardCount; ++i) {
            _calcRewardIntegral(i, _accounts, depositedBalance, supply, false);
        }
        _calcCvxIntegral(_accounts, depositedBalance, supply, false);
    }

    /// @notice Create a checkpoint for the supplied addresses by updating the reward integrals & claimable reward for them & claims the rewards
    /// @param _accounts The accounts for which checkpoints have to be calculated
    function _checkpointAndClaim(address[2] memory _accounts) internal {
        uint256 supply = _getTotalSupply();
        uint256[2] memory depositedBalance;
        depositedBalance[0] = _getDepositedBalance(_accounts[0]); //only do first slot

        IRewardStaking(convexPool).getReward(address(this), true);

        uint256 rewardCount = rewards.length;
        for (uint256 i; i < rewardCount; ++i) {
            _calcRewardIntegral(i, _accounts, depositedBalance, supply, true);
        }
        _calcCvxIntegral(_accounts, depositedBalance, supply, true);
    }

    /// @notice Create a checkpoint for the supplied addresses by updating the reward integrals & claimable reward for them
    /// @param _accounts The accounts for which checkpoints have to be calculated
<<<<<<< HEAD
    /// @return Status of whether the checkpoint was successful
    function user_checkpoint(address[2] calldata _accounts) external returns (bool) {
=======
    function user_checkpoint(address[2] calldata _accounts) external nonReentrant returns (bool) {
>>>>>>> dbd8d937
        _checkpoint([_accounts[0], _accounts[1]]);
        return true;
    }

    /// @notice Get the balance of the user
    /// @param _account Address whose balance is to be checked
    /// @return The balance of the supplied address
    function totalBalanceOf(address _account) external view returns (uint256) {
        return _getDepositedBalance(_account);
    }

    /// @notice Get the amount of tokens the user has earned
    /// @param _account Address whose balance is to be checked
    /// @return claimable Array of earned tokens and their amount
    function earned(address _account) external view returns (EarnedData[] memory claimable) {
        uint256 supply = _getTotalSupply();
        uint256 rewardCount = rewards.length;
        claimable = new EarnedData[](rewardCount + 1);

        for (uint256 i; i < rewardCount; ++i) {
            RewardType storage reward = rewards[i];
            address rewardToken = reward.reward_token;

            //change in reward is current balance - remaining reward + earned
            uint256 bal = IERC20(rewardToken).balanceOf(address(this));
            uint256 d_reward = bal - reward.reward_remaining;
            d_reward = d_reward + IRewardStaking(reward.reward_pool).earned(address(this));

            uint256 I = reward.reward_integral;
            if (supply > 0) {
                I = I + (d_reward * 1e20) / supply;
            }

            uint256 newlyClaimable = (_getDepositedBalance(_account) * (I - reward.reward_integral_for[_account])) /
                1e20;
            claimable[i].amount = reward.claimable_reward[_account] + newlyClaimable;
            claimable[i].token = rewardToken;

            //calc cvx here
            if (rewardToken == crv) {
                claimable[rewardCount].amount =
                    cvx_claimable_reward[_account] +
                    CvxMining.ConvertCrvToCvx(newlyClaimable);
                claimable[rewardCount].token = cvx;
            }
        }
        return claimable;
    }

    /// @notice Claim reward for the supplied account
    /// @param _account Address whose reward is to be claimed
    function getReward(address _account) external nonReentrant {
        //claim directly in checkpoint logic to save a bit of gas
        _checkpointAndClaim([_account, address(0)]);
    }
}<|MERGE_RESOLUTION|>--- conflicted
+++ resolved
@@ -292,12 +292,8 @@
 
     /// @notice Create a checkpoint for the supplied addresses by updating the reward integrals & claimable reward for them
     /// @param _accounts The accounts for which checkpoints have to be calculated
-<<<<<<< HEAD
     /// @return Status of whether the checkpoint was successful
-    function user_checkpoint(address[2] calldata _accounts) external returns (bool) {
-=======
     function user_checkpoint(address[2] calldata _accounts) external nonReentrant returns (bool) {
->>>>>>> dbd8d937
         _checkpoint([_accounts[0], _accounts[1]]);
         return true;
     }
