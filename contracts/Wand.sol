// SPDX-License-Identifier: BUSL-1.1
pragma solidity ^0.8.0;
import "@yield-protocol/vault-interfaces/IJoinFactory.sol";
import "@yield-protocol/vault-interfaces/IJoin.sol";
import "@yield-protocol/vault-interfaces/DataTypes.sol";
import "@yield-protocol/yieldspace-interfaces/IPoolFactory.sol";
import "@yield-protocol/utils-v2/contracts/access/AccessControl.sol";
import "./FYToken.sol";


interface ICauldronGov {
    function assets(bytes6) external view returns (address);
    function series(bytes6) external view returns (DataTypes.Series memory);
    function rateOracles(bytes6) external view returns (IOracle);
    function addAsset(bytes6, address) external;
    function addSeries(bytes6, bytes6, IFYToken) external;
    function addIlks(bytes6, bytes6[] memory) external;
    function setRateOracle(bytes6, IOracle) external;
    function setSpotOracle(bytes6, bytes6, IOracle, uint32) external;
    function setDebtLimits(bytes6, bytes6, uint96, uint24, uint8) external;
}

interface ILadleGov {
    function joins(bytes6) external view returns (IJoin);
    function addJoin(bytes6, address) external;
    function addPool(bytes6, address) external;
}

interface IMultiOracleGov {
    function setSource(bytes6, bytes6, address) external;
}

interface IOwnable {
    function transferOwnership(address) external;
}

/// @dev Ladle orchestrates contract calls throughout the Yield Protocol v2 into useful and efficient governance features.
contract Wand is AccessControl {

    bytes4 public constant JOIN = bytes4(keccak256("join(address,uint128)"));
    bytes4 public constant EXIT = bytes4(keccak256("exit(address,uint128)"));
    bytes4 public constant MINT = bytes4(keccak256("mint(address,uint256)"));
    bytes4 public constant BURN = bytes4(keccak256("burn(address,uint256)"));
    
    bytes6 public constant CHI = "chi";
    bytes6 public constant RATE = "rate";

    ICauldronGov public immutable cauldron;
    ILadleGov public immutable ladle;
    IPoolFactory public immutable poolFactory;
    IJoinFactory public immutable joinFactory;

    constructor (ICauldronGov cauldron_, ILadleGov ladle_, IPoolFactory poolFactory_, IJoinFactory joinFactory_) {
        cauldron = cauldron_;
        ladle = ladle_;
        poolFactory = poolFactory_;
        joinFactory = joinFactory_;
    }

    /// @dev Add an existing asset to the protocol, meaning:
    ///  - Add the asset to the cauldron
    ///  - Deploy a new Join, and integrate it with the Ladle
    ///  - If the asset is a base, integrate its rate source
    ///  - If the asset is a base, integrate a spot source and set a debt ceiling for any provided ilks
    function addAsset(
        bytes6 assetId,
        address asset
    ) public auth {
        // Add asset to cauldron, deploy new Join, and add it to the ladle
        require (address(asset) != address(0), "Asset required");
        cauldron.addAsset(assetId, asset);
        AccessControl join = AccessControl(joinFactory.createJoin(asset));  // We need the access control methods of Join
        bytes4[] memory sigs = new bytes4[](2);
        sigs[0] = JOIN;
        sigs[1] = EXIT;
        join.grantRoles(sigs, address(ladle));
        join.grantRole(join.ROOT(), msg.sender);
        // join.renounceRole(join.ROOT(), address(this));  // If Wand gives up ownership it can't create fyToken
        ladle.addJoin(assetId, address(join));
    }

    /// @dev Make a base asset out of a generic asset, by adding rate and chi oracles.
    /// This assumes CompoundMultiOracles, which deliver both rate and chi.
    function makeBase(bytes6 assetId, IMultiOracleGov oracle, address rateSource, address chiSource) public auth {
        require (address(oracle) != address(0), "Oracle required");
        require (rateSource != address(0), "Rate source required");
        require (chiSource != address(0), "Chi source required");

        oracle.setSource(assetId, RATE, rateSource);
        oracle.setSource(assetId, CHI, chiSource);
        cauldron.setRateOracle(assetId, IOracle(address(oracle))); // TODO: Consider adding a registry of chi oracles in cauldron as well
    }

    /// @dev Make an ilk asset out of a generic asset, by adding a spot oracle against a base asset, collateralization ratio, and debt ceiling.
<<<<<<< HEAD
    function makeIlk(bytes6 baseId, bytes6 ilkId, ISpotMultiOracleGov oracle, address spotSource, uint32 ratio, uint96 max, uint24 min, uint8 dec) public auth {
=======
    function makeIlk(bytes6 baseId, bytes6 ilkId, IMultiOracleGov oracle, address spotSource, uint32 ratio, uint128 maxDebt) public auth {
>>>>>>> 033f42c5
        oracle.setSource(baseId, ilkId, spotSource);
        cauldron.setSpotOracle(baseId, ilkId, IOracle(address(oracle)), ratio);
        cauldron.setDebtLimits(baseId, ilkId, max, min, dec);
    }

    /// @dev Add an existing series to the protocol, by deploying a FYToken, and registering it in the cauldron with the approved ilks
    /// This must be followed by a call to addPool
    function addSeries(
        bytes6 seriesId,
        bytes6 baseId,
        uint32 maturity,
        bytes6[] memory ilkIds,
        string memory name,
        string memory symbol
    ) public auth {
        address base = cauldron.assets(baseId);
        require(base != address(0), "Base not found");

        IJoin baseJoin = ladle.joins(baseId);
        require(address(baseJoin) != address(0), "Join not found");

        IOracle oracle = cauldron.rateOracles(baseId);
        require(address(oracle) != address(0), "Chi oracle not found");

        FYToken fyToken = new FYToken(
            baseId,
            oracle,
            baseJoin,
            maturity,
            name,     // Derive from base and maturity, perhaps
            symbol    // Derive from base and maturity, perhaps
        ); // TODO: Use a FYTokenFactory to make Wand deployable at 20000 runs

        // Allow the fyToken to pull from the base join for redemption
        bytes4[] memory sigs = new bytes4[](1);
        sigs[0] = EXIT;
        AccessControl(address(baseJoin)).grantRoles(sigs, address(fyToken));

        // Allow the ladle to issue and cancel fyToken
        sigs = new bytes4[](2);
        sigs[0] = MINT;
        sigs[1] = BURN;
        fyToken.grantRoles(sigs, address(ladle));

        // Pass ownership of the fyToken to msg.sender
        fyToken.grantRole(fyToken.ROOT(), msg.sender);
        fyToken.renounceRole(fyToken.ROOT(), address(this));

        // Add fyToken/series to the Cauldron and approve ilks for the series
        cauldron.addSeries(seriesId, baseId, fyToken);
        cauldron.addIlks(seriesId, ilkIds);

        // Create the pool for the base and fyToken
        poolFactory.createPool(base, address(fyToken));
        IOwnable pool = IOwnable(poolFactory.calculatePoolAddress(base, address(fyToken)));
        

        // Pass ownership of pool to msg.sender
        pool.transferOwnership(msg.sender);

        // Register pool in Ladle
        ladle.addPool(seriesId, address(pool));
    }
}<|MERGE_RESOLUTION|>--- conflicted
+++ resolved
@@ -92,11 +92,7 @@
     }
 
     /// @dev Make an ilk asset out of a generic asset, by adding a spot oracle against a base asset, collateralization ratio, and debt ceiling.
-<<<<<<< HEAD
     function makeIlk(bytes6 baseId, bytes6 ilkId, ISpotMultiOracleGov oracle, address spotSource, uint32 ratio, uint96 max, uint24 min, uint8 dec) public auth {
-=======
-    function makeIlk(bytes6 baseId, bytes6 ilkId, IMultiOracleGov oracle, address spotSource, uint32 ratio, uint128 maxDebt) public auth {
->>>>>>> 033f42c5
         oracle.setSource(baseId, ilkId, spotSource);
         cauldron.setSpotOracle(baseId, ilkId, IOracle(address(oracle)), ratio);
         cauldron.setDebtLimits(baseId, ilkId, max, min, dec);
