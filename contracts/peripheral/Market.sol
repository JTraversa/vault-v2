pragma solidity ^0.6.10;

import "@openzeppelin/contracts/token/ERC20/ERC20.sol";
import "@openzeppelin/contracts/token/ERC20/IERC20.sol";
<<<<<<< HEAD
=======
import "../helpers/Constants.sol";
import "../helpers/Delegable.sol";
import "../helpers/YieldMath.sol";
import "../interfaces/IPot.sol";
import "../interfaces/IYDai.sol";
import "../interfaces/IMarket.sol";
>>>>>>> b5b136a7
import "@nomiclabs/buidler/console.sol";


/// @dev The Market contract exchanges Dai for yDai at a price defined by a specific formula.
<<<<<<< HEAD
contract Market is ERC20 {
    using SafeMath for uint256;
=======
contract Market is IMarket, ERC20, Delegable, Constants {
>>>>>>> b5b136a7

    struct State {
        uint32 timestamp;    // last time contract was updated. wraps around after 2^32
        uint32 prevRate;     // UQ16x16 interest rate last time the contract was updated
        uint64 accumulator;  // interest rate oracle accumulator—32 bits for a UQ16x16, 32 bits for overflow
    }

    int128 constant public k = int128(uint256((1 << 64)) / 126144000); // 1 / Seconds in 4 years, in 64.64
    int128 constant public g = int128(uint256((999 << 64)) / 1000); // All constants are `ufixed`, to divide them they must be converted to uint256
    uint256 constant public initialSupply = 1000;
    uint128 immutable public maturity;

    IPot internal _pot;
    IERC20 public chai;
    IYDai public yDai;

    State internal state;

    // TODO: Choose liquidity token name
    constructor(address pot_, address chai_, address yDai_) public ERC20("Name", "Symbol") Delegable() {
        _pot = IPot(pot_);
        chai = IERC20(chai_);
        yDai = IYDai(yDai_);

        maturity = toUint128(yDai.maturity());
    }

    /// @dev Safe casting from uint256 to uint128
    function toUint128(uint256 x) internal pure returns(uint128) {
        require(
            x <= 340282366920938463463374607431768211455,
            "Market: Cast overflow"
        );
        return uint128(x);
    }

    /// @dev Mint initial liquidity tokens
    function init(uint256 chaiIn, uint256 yDaiIn) external {
        require(
            totalSupply() == 0,
            "Market: Already initialized"
        );

        chai.transferFrom(msg.sender, address(this), chaiIn);
        yDai.transferFrom(msg.sender, address(this), yDaiIn);
        _mint(msg.sender, initialSupply);

        _updateState(chaiIn, yDaiIn);
    }

    /// @dev Mint liquidity tokens in exchange for adding chai and yDai
    /// The parameter passed is the amount of `chai` being invested, an appropriate amount of `yDai` to be invested alongside will be calculated and taken by this function from the caller.
    function mint(uint256 chaiOffered) external {
        uint256 supply = totalSupply();
        uint256 chaiReserves = chai.balanceOf(address(this));
        uint256 yDaiReserves = yDai.balanceOf(address(this));
        uint256 tokensMinted = supply.mul(chaiOffered).div(chaiReserves);
        uint256 yDaiRequired = yDaiReserves.mul(tokensMinted).div(supply);

        chai.transferFrom(msg.sender, address(this), chaiOffered);
        yDai.transferFrom(msg.sender, address(this), yDaiRequired);
        _mint(msg.sender, tokensMinted);

        _updateState(chaiReserves.add(chaiOffered), yDaiReserves.add(yDaiRequired));
    }

    /// @dev Burn liquidity tokens in exchange for chai and yDai
    function burn(uint256 tokensBurned) external {
        uint256 supply = totalSupply();
        uint256 chaiReserves = chai.balanceOf(address(this));
        uint256 yDaiReserves = yDai.balanceOf(address(this));
        uint256 chaiReturned = tokensBurned.mul(chaiReserves).div(supply);
        uint256 yDaiReturned = tokensBurned.mul(yDaiReserves).div(supply);

        _burn(msg.sender, tokensBurned);
        chai.transfer(msg.sender, chaiReturned);
        yDai.transfer(msg.sender, yDaiReturned);

        _updateState(chaiReserves.sub(chaiReturned), yDaiReserves.sub(yDaiReturned));
    }

    /// @dev Sell Chai for yDai
    /// @param from Wallet providing the chai being sold. Must have approved the operator with `market.addDelegate(operator)`.
    /// @param to Wallet receiving the yDai being bought
    /// @param chaiIn Amount of chai being sold that will be taken from the user's wallet
    function sellChai(address from, address to, uint128 chaiIn)
        external override
        onlyHolderOrDelegate(from, "Market: Only Holder Or Delegate")
    {
        int128 c = int128((((now > _pot.rho()) ? _pot.drip() : _pot.chi()) << 64) / 10**27); // Chi can't be higher than 2**64
        uint128 chaiReserves = toUint128(chai.balanceOf(address(this)));
        uint128 yDaiReserves = toUint128(yDai.balanceOf(address(this)));
        uint256 yDaiOut = YieldMath.yDaiOutForChaiIn(
            chaiReserves, yDaiReserves,
            chaiIn,
            toUint128(maturity - now), k, c, g
        );

        chai.transferFrom(from, address(this), chaiIn);
        yDai.transfer(to, yDaiOut);

        _updateState(uint256(chaiReserves).add(chaiIn), uint256(yDaiReserves).sub(yDaiOut));
    }

    /// @dev Buy Chai for yDai
    /// @param from Wallet providing the yDai being sold. Must have approved the operator with `market.addDelegate(operator)`.
    /// @param to Wallet receiving the chai being bought
    /// @param chaiOut Amount of chai being bought that will be deposited in `to` wallet
    function buyChai(address from, address to, uint128 chaiOut)
        external override
        onlyHolderOrDelegate(from, "Market: Only Holder Or Delegate")
    {
        int128 c = int128((((now > _pot.rho()) ? _pot.drip() : _pot.chi()) << 64) / 10**27);
        uint128 chaiReserves = toUint128(chai.balanceOf(address(this)));
        uint128 yDaiReserves = toUint128(yDai.balanceOf(address(this)));
        uint256 yDaiIn = YieldMath.yDaiInForChaiOut(
            chaiReserves, yDaiReserves,
            chaiOut,
            toUint128(maturity - now), k, c, g
        );

        yDai.transferFrom(from, address(this), yDaiIn);
        chai.transfer(to, chaiOut);

        _updateState(uint256(chaiReserves).sub(chaiOut), uint256(yDaiReserves).add(yDaiIn));
    }

    /// @dev Sell yDai for Chai
    /// @param from Wallet providing the yDai being sold. Must have approved the operator with `market.addDelegate(operator)`.
    /// @param to Wallet receiving the chai being bought
    /// @param yDaiIn Amount of yDai being sold that will be taken from the user's wallet
    function sellYDai(address from, address to, uint128 yDaiIn)
        external override
        onlyHolderOrDelegate(from, "Market: Only Holder Or Delegate")
    {
        int128 c = int128((((now > _pot.rho()) ? _pot.drip() : _pot.chi()) << 64) / 10**27);
        uint128 chaiReserves = toUint128(chai.balanceOf(address(this)));
        uint128 yDaiReserves = toUint128(yDai.balanceOf(address(this)));
        uint256 chaiOut = YieldMath.chaiOutForYDaiIn(
            chaiReserves, yDaiReserves,
            yDaiIn,
            toUint128(maturity - now), k, c, g
        );

        yDai.transferFrom(from, address(this), yDaiIn);
        chai.transfer(to, chaiOut);

        _updateState(uint256(chaiReserves).sub(chaiOut), uint256(yDaiReserves).add(yDaiIn));
    }

    /// @dev Buy yDai for chai
    /// @param from Wallet providing the chai being sold. Must have approved the operator with `market.addDelegate(operator)`.
    /// @param to Wallet receiving the yDai being bought
    /// @param yDaiOut Amount of yDai being bought that will be deposited in `to` wallet
    function buyYDai(address from, address to, uint128 yDaiOut)
        external override
        onlyHolderOrDelegate(from, "Market: Only Holder Or Delegate")
    {
        int128 c = int128((((now > _pot.rho()) ? _pot.drip() : _pot.chi()) << 64) / 10**27);
        uint128 chaiReserves = toUint128(chai.balanceOf(address(this)));
        uint128 yDaiReserves = toUint128(yDai.balanceOf(address(this)));
        uint256 chaiIn = YieldMath.chaiInForYDaiOut(
            chaiReserves, yDaiReserves,
            yDaiOut,
            toUint128(maturity - now), k, c, g
        );

        chai.transferFrom(from, address(this), chaiIn);
        yDai.transfer(to, yDaiOut);

        _updateState(uint256(chaiReserves).add(chaiIn), uint256(yDaiReserves).sub(yDaiOut));
    }

    /// @dev Maintain the price oracle
    function _updateState(uint256 x0, uint256 y0) internal {
        State memory prevState = state;
        state = State({
            timestamp: uint32(block.timestamp % 2**32),
            accumulator: uint64(prevState.prevRate + (prevState.prevRate * (block.timestamp - prevState.timestamp)) / 10**27),
            prevRate: uint32(y0 * 10**27 / x0)
        });
    }
}<|MERGE_RESOLUTION|>--- conflicted
+++ resolved
@@ -2,25 +2,16 @@
 
 import "@openzeppelin/contracts/token/ERC20/ERC20.sol";
 import "@openzeppelin/contracts/token/ERC20/IERC20.sol";
-<<<<<<< HEAD
-=======
-import "../helpers/Constants.sol";
 import "../helpers/Delegable.sol";
 import "../helpers/YieldMath.sol";
 import "../interfaces/IPot.sol";
 import "../interfaces/IYDai.sol";
 import "../interfaces/IMarket.sol";
->>>>>>> b5b136a7
 import "@nomiclabs/buidler/console.sol";
 
 
 /// @dev The Market contract exchanges Dai for yDai at a price defined by a specific formula.
-<<<<<<< HEAD
-contract Market is ERC20 {
-    using SafeMath for uint256;
-=======
-contract Market is IMarket, ERC20, Delegable, Constants {
->>>>>>> b5b136a7
+contract Market is IMarket, ERC20, Delegable {
 
     struct State {
         uint32 timestamp;    // last time contract was updated. wraps around after 2^32
