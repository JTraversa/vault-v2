--- conflicted
+++ resolved
@@ -44,10 +44,6 @@
         dai = IERC20(dai_);
         wethJoin = IGemJoin(wethJoin_);
         daiJoin = IDaiJoin(daiJoin_);
-<<<<<<< HEAD
-=======
-        chai = IChai(chai_);
->>>>>>> 854a8f47
         yDai = IYDai(yDai_);
         controller = IController(controller_);
         market = IMarket(market_);
