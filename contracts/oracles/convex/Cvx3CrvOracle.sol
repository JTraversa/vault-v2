// SPDX-License-Identifier: BUSL-1.1
pragma solidity 0.8.6;

import "@yield-protocol/utils-v2/contracts/access/AccessControl.sol";
import "@yield-protocol/vault-interfaces/IOracle.sol";
import "@yield-protocol/utils-v2/contracts/cast/CastBytes32Bytes6.sol";

import "./ICurvePool.sol";
import "../chainlink/AggregatorV3Interface.sol";

// Oracle Code Inspiration: https://github.com/Abracadabra-money/magic-internet-money/blob/main/contracts/oracles/3CrvOracle.sol
/**
 *@title  Cvx3CrvOracle
 *@notice Provides current values for Cvx3Crv
 *@dev    Both peek() (view) and get() (transactional) are provided for convenience
 */
contract Cvx3CrvOracle is IOracle, AccessControl {
    using CastBytes32Bytes6 for bytes32;
    ICurvePool public threecrv;
    AggregatorV3Interface public DAI;
    AggregatorV3Interface public USDC;
    AggregatorV3Interface public USDT;

    bytes32 public cvx3CrvId;
    bytes32 public ethId;

    /**
     *@notice Set threecrv pool and the chainlink sources
     *@param  cvx3CrvId_ cvx3crv Id
     *@param  ethId_ ETH ID
     *@param  threecrv_ The 3CRV pool address
     *@param  DAI_ DAI/ETH chainlink price feed address
     *@param  USDC_ USDC/ETH chainlink price feed address
     *@param  USDT_ USDT/ETH chainlink price feed address
     */
    function setSource(
        bytes32 cvx3CrvId_,
        bytes32 ethId_,
        ICurvePool threecrv_,
        AggregatorV3Interface DAI_,
        AggregatorV3Interface USDC_,
        AggregatorV3Interface USDT_
    ) external auth {
        cvx3CrvId = cvx3CrvId_;
        ethId = ethId_;
        threecrv = threecrv_;
        DAI = DAI_;
        USDC = USDC_;
        USDT = USDT_;
    }

    /**
     * @dev Returns the smallest of two numbers.
     */
    function min(uint256 a, uint256 b) internal pure returns (uint256) {
        return a < b ? a : b;
    }

    /**
     * @notice Retrieve the value of the amount at the latest oracle price.
     * @dev Only cvx3crvid and ethId are accepted as asset identifiers.
     * @param base Id of base token
     * @param quote Id of quoted token
     * @return quoteAmount Total amount in terms of quoted token
     * @return updateTime Time quote was last updated
     */
    function peek(
        bytes32 base,
        bytes32 quote,
        uint256 baseAmount
    ) external view virtual override returns (uint256 quoteAmount, uint256 updateTime) {
        return _peek(base.b6(), quote.b6(), baseAmount);
    }

    /**
     * @notice Retrieve the value of the amount at the latest oracle price. Same as `peek` for this oracle.
     * @dev Only cvx3crvid and ethId are accepted as asset identifiers.
     * @param base Id of base token
     * @param quote Id of quoted token
     * @return quoteAmount Total amount in terms of quoted token
     * @return updateTime Time quote was last updated
     */
    function get(
        bytes32 base,
        bytes32 quote,
        uint256 baseAmount
    ) external virtual override returns (uint256 quoteAmount, uint256 updateTime) {
        return _peek(base.b6(), quote.b6(), baseAmount);
    }

    /**
     * @notice Retrieve the value of the amount at the latest oracle price.
     * @dev Only cvx3crvid and ethId are accepted as asset identifiers.
     * @param base Id of base token
     * @param quote Id of quoted token
     * @return quoteAmount Total amount in terms of quoted token
     * @return updateTime Time quote was last updated
     */
    function _peek(
        bytes6 base,
        bytes6 quote,
        uint256 baseAmount
    ) private view returns (uint256 quoteAmount, uint256 updateTime) {
        require(
            (base == ethId && quote == cvx3CrvId) || (base == cvx3CrvId && quote == ethId),
            "Invalid quote or base"
        );
        (, int256 daiPrice, , , ) = DAI.latestRoundData();
        (, int256 usdcPrice, , , ) = USDC.latestRoundData();
        (, int256 usdtPrice, , , ) = USDT.latestRoundData();

<<<<<<< HEAD
        require(daiPrice > 0 && usdcPrice > 0 && usdtPrice > 0, 'Chainlink pricefeed reporting 0');
=======
        require(daiPrice != 0 && usdcPrice != 0 && usdtPrice != 0, "Chainlink pricefeed reporting 0");
>>>>>>> 9969fb9c

        // This won't overflow as the max value for int256 is less than the max value for uint256
        uint256 minStable = min(uint256(daiPrice), min(uint256(usdcPrice), uint256(usdtPrice)));

        uint256 price = (threecrv.get_virtual_price() * minStable) / 1e18;

        if (base == cvx3CrvId && quote == ethId) {
            quoteAmount = (baseAmount * price) / 1e18;
        } else {
            quoteAmount = (baseAmount * 1e18) / price;
        }

        updateTime = block.timestamp;
    }
}<|MERGE_RESOLUTION|>--- conflicted
+++ resolved
@@ -109,11 +109,7 @@
         (, int256 usdcPrice, , , ) = USDC.latestRoundData();
         (, int256 usdtPrice, , , ) = USDT.latestRoundData();
 
-<<<<<<< HEAD
         require(daiPrice > 0 && usdcPrice > 0 && usdtPrice > 0, 'Chainlink pricefeed reporting 0');
-=======
-        require(daiPrice != 0 && usdcPrice != 0 && usdtPrice != 0, "Chainlink pricefeed reporting 0");
->>>>>>> 9969fb9c
 
         // This won't overflow as the max value for int256 is less than the max value for uint256
         uint256 minStable = min(uint256(daiPrice), min(uint256(usdcPrice), uint256(usdtPrice)));
