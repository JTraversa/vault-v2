--- conflicted
+++ resolved
@@ -65,12 +65,7 @@
     // ==== Vault management ====
 
     // Create a new vault, linked to a series (and therefore underlying) and up to 6 collateral types
-<<<<<<< HEAD
-    // Doesn't check inputs, or collateralization level. Do that in public functions.
-    function build(bytes6 series, bytes32 ilks)
-=======
     function build(bytes12 series, bytes32 ilks)
->>>>>>> de5fcd7b
         public
         returns (bytes12 id)
     {
