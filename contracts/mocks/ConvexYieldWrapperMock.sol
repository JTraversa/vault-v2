// SPDX-License-Identifier: BUSL-1.1

pragma solidity 0.8.6;

import "@yield-protocol/utils-v2/contracts/token/ERC20.sol";
import "@yield-protocol/vault-interfaces/DataTypes.sol";
import "@yield-protocol/utils-v2/contracts/token/TransferHelper.sol";
import "@yield-protocol/utils-v2/contracts/access/AccessControl.sol";

struct Balances {
    uint128 art; // Debt amount
    uint128 ink; // Collateral amount
}

struct Vault {
    address owner;
    bytes6 seriesId; // Each vault is related to only one series, which also determines the underlying.
    bytes6 ilkId; // Asset accepted as collateral
}

interface ICauldron {
    /// @dev Each vault records debt and collateral balances_.
    function balances(bytes12 vault) external view returns (Balances memory);

    /// @dev A user can own one or more Vaults, with each vault being able to borrow from a single series.
    function vaults(bytes12 vault) external view returns (Vault memory);

    /// @dev Assets available in Cauldron.
    function assets(bytes6 assetsId) external view returns (address);
}

interface IRewardStaking {
    function stakeFor(address, uint256) external;

    function stake(uint256) external;

    function withdraw(uint256 amount, bool claim) external;

    function withdrawAndUnwrap(uint256 amount, bool claim) external;

    function earned(address account) external view returns (uint256);

    function getReward() external;

    function getReward(address _account, bool _claimExtras) external;

    function extraRewardsLength() external view returns (uint256);

    function extraRewards(uint256 _pid) external view returns (address);

    function rewardToken() external view returns (address);

    function balanceOf(address _account) external view returns (uint256);
}

contract ConvexYieldWrapperMock is ERC20, AccessControl {
    using TransferHelper for IERC20;

    struct RewardType {
        address reward_token;
        address reward_pool;
        uint256 reward_integral;
        uint256 reward_remaining;
        mapping(address => uint256) reward_integral_for;
        mapping(address => uint256) claimable_reward;
    }

    mapping(address => bytes12[]) public vaults;
    ICauldron cauldron;

    uint256 public cvx_reward_integral;
    uint256 public cvx_reward_remaining;
    mapping(address => uint256) public cvx_reward_integral_for;
    mapping(address => uint256) public cvx_claimable_reward;

    //constants/immutables
    // address public constant convexBooster = address(0xF403C135812408BFbE8713b5A23a04b3D48AAE31);
    address public crv;
    address public cvx;
    address public convexToken;
    address public convexPool;
    uint256 public convexPoolId;
    address public collateralVault;

    //rewards
    RewardType[] public rewards;

    event Deposited(address indexed _user, address indexed _account, uint256 _amount, bool _wrapped);
    event Withdrawn(address indexed _user, uint256 _amount, bool _unwrapped);
    event OwnershipTransferred(address indexed previousOwner, address indexed newOwner);
    /// @notice Event called when a vault is added for a user
    /// @param account The account for which vault is added
    /// @param vaultId The vaultId to be added
    event VaultAdded(address indexed account, bytes12 indexed vaultId);

    /// @notice Event called when a vault is removed for a user
    /// @param account The account for which vault is removed
    /// @param vaultId The vaultId to be removed
    event VaultRemoved(address indexed account, bytes12 indexed vaultId);

    /// @notice Event called when tokens are rescued from the contract
    /// @param token Address of the token being rescued
    /// @param amount Amount of the token being rescued
    /// @param destination Address to which the rescued tokens have been sent
    event Recovered(address indexed token, uint256 amount, address indexed destination);

    constructor(
        address convexToken_,
        address convexPool_,
        uint256 poolId_,
        address join_,
        ICauldron cauldron_,
        address crv_,
        address cvx_
    ) ERC20("StakedConvexToken", "stkCvx", 18) {
        convexToken = convexToken_;
        convexPool = convexPool_;
        convexPoolId = poolId_;
        collateralVault = join_; //TODO: Add the join address
        cauldron = cauldron_;
        crv = crv_;
        cvx = cvx_;
        setApprovals();
        addRewards();
    }

    function setCauldron(ICauldron _cauldron) external {
        cauldron = _cauldron;
    }

    // Set the locations of vaults where the user's funds have been deposited & the accounting is kept
    function addVault(bytes12 vaultId) external {
        address account = cauldron.vaults(vaultId).owner;
        require(cauldron.assets(cauldron.vaults(vaultId).ilkId) == address(this), "Vault is for different ilk");
        require(account != address(0), "No owner for the vault");
        bytes12[] storage vaults_ = vaults[account];
        uint256 vaultsLength = vaults_.length;

        for (uint256 i = 0; i < vaultsLength; i++) {
            require(vaults_[i] != vaultId, "Vault already added");
        }
        vaults_.push(vaultId);
        emit VaultAdded(account, vaultId);
    }

    /// @notice Remove a vault from the user's vault list
    /// @param vaultId The vaulId being removed
    /// @param account The user from whom the vault needs to be removed
    function removeVault(bytes12 vaultId, address account) public {
        address owner = cauldron.vaults(vaultId).owner;
        require(account != owner, "Vault doesn't belong to account");
        bytes12[] storage vaults_ = vaults[account];
        uint256 vaultsLength = vaults_.length;
        for (uint256 i = 0; i < vaultsLength; i++) {
            if (vaults_[i] == vaultId) {
                bool isLast = i == vaultsLength - 1;
                if (!isLast) {
                    vaults_[i] = vaults_[vaultsLength - 1];
                }
                vaults_.pop();
                emit VaultRemoved(account, vaultId);
                return;
            }
        }
        revert("Vault not found");
    }

    function wrap(address from_) external {
        uint256 amount_ = IERC20(convexToken).balanceOf(address(this));
        require(amount_ > 0, "No cvx3CRV to wrap");
<<<<<<< HEAD
        _checkpoint([address(0), from_]);
        _mint(collateralVault, amount_);
=======
        _checkpoint(from_);
        _mint(_to, amount_);
>>>>>>> c7bedb23
        IRewardStaking(convexPool).stake(amount_);
        emit Deposited(msg.sender, collateralVault, amount_, false);
    }

    function unwrap(address to_) external {
        uint256 amount_ = _balanceOf[address(this)];
        require(amount_ > 0, "No wcvx3CRV to unwrap");

        _checkpoint(to_);
        _burn(address(this), amount_);
        IRewardStaking(convexPool).withdraw(amount_, false);
        IERC20(convexToken).safeTransfer(to_, amount_);

        emit Withdrawn(to_, amount_, false);
    }

    function getReward(address _account) external {
        //claim directly in checkpoint logic to save a bit of gas
        _checkpointAndClaim(_account);
    }

    function _checkpoint(address _account) internal {
        uint256 supply = _totalSupply;
        uint256 depositedBalance;
        depositedBalance = _getDepositedBalance(_account);

        IRewardStaking(convexPool).getReward(address(this), true);

        uint256 rewardCount = rewards.length;
        for (uint256 i = 0; i < rewardCount; i++) {
            _calcRewardIntegral(i, _account, depositedBalance, supply, false);
        }
        _calcCvxIntegral(_account, depositedBalance, supply, false);
    }

    function _checkpointAndClaim(address _account) internal {
        uint256 supply = _totalSupply;
        uint256 depositedBalance;
        depositedBalance = _getDepositedBalance(_account); //only do first slot

        IRewardStaking(convexPool).getReward(address(this), true);

        uint256 rewardCount = rewards.length;
        for (uint256 i = 0; i < rewardCount; i++) {
            _calcRewardIntegral(i, _account, depositedBalance, supply, true);
        }
        _calcCvxIntegral(_account, depositedBalance, supply, true);
    }

    /// @notice Get user's balance of collateral deposited in various vaults
    /// @param account_ User's address for which balance is requested
    /// @return User's balance of collateral
    function _getDepositedBalance(address account_) internal view returns (uint256) {
        if (account_ == address(0) || account_ == collateralVault) {
            return 0;
        }

        bytes12[] memory userVault = vaults[account_];

        //add up all balances of all vaults
        uint256 collateral;
        Balances memory balance;
        for (uint256 i = 0; i < userVault.length; i++) {
            if (cauldron.vaults(userVault[i]).owner == account_) {
                balance = cauldron.balances(userVault[i]);
                collateral = collateral + balance.ink;
            }
        }

        //add to balance of this token
        return _balanceOf[account_] + collateral;
    }

    function _calcCvxIntegral(
        address _account,
        uint256 _balance,
        uint256 _supply,
        bool _isClaim
    ) internal {
        uint256 bal = IERC20(cvx).balanceOf(address(this));
        uint256 cvxRewardRemaining = cvx_reward_remaining;
        uint256 d_cvxreward = bal - cvxRewardRemaining;
        uint256 cvxRewardIntegral = cvx_reward_integral;

        if (_supply > 0 && d_cvxreward > 0) {
            cvxRewardIntegral = cvxRewardIntegral + (d_cvxreward * 1e20) / (_supply);
            cvx_reward_integral = cvxRewardIntegral;
        }

        //update user integrals for cvx
        //do not give rewards to address 0
        if (_account == address(0) || _account == collateralVault) {
            if (bal != cvxRewardRemaining) {
                cvx_reward_remaining = bal;
            }
            return;
        }

        uint256 userI = cvx_reward_integral_for[_account];
        if (_isClaim || userI < cvxRewardIntegral) {
            uint256 receiveable = cvx_claimable_reward[_account] + ((_balance * (cvxRewardIntegral - userI)) / 1e20);
            if (_isClaim) {
                if (receiveable > 0) {
                    cvx_claimable_reward[_account] = 0;
                    IERC20(cvx).safeTransfer(_account, receiveable);
                    bal = bal - (receiveable);
                }
            } else {
                cvx_claimable_reward[_account] = receiveable;
            }
            cvx_reward_integral_for[_account] = cvxRewardIntegral;
        }

        //update reward total
        if (bal != cvxRewardRemaining) {
            cvx_reward_remaining = bal;
        }
    }

    function _calcRewardIntegral(
        uint256 _index,
        address _account,
        uint256 _balance,
        uint256 _supply,
        bool _isClaim
    ) internal {
        RewardType storage reward = rewards[_index];

        uint256 rewardIntegral = reward.reward_integral;
        uint256 rewardRemaining = reward.reward_remaining;

        //get difference in balance and remaining rewards
        //getReward is unguarded so we use reward_remaining to keep track of how much was actually claimed
        uint256 bal = IERC20(reward.reward_token).balanceOf(address(this));
        if (_supply > 0 && (bal - rewardRemaining) > 0) {
            rewardIntegral = uint128(rewardIntegral) + uint128(((bal - rewardRemaining) * 1e20) / _supply);
            reward.reward_integral = uint128(rewardIntegral);
        }

        //update user integrals
        //do not give rewards to address 0
        if (_account == address(0) || _account == collateralVault) {
            if (bal != rewardRemaining) {
                reward.reward_remaining = uint128(bal);
            }
            return;
        }

        uint256 userI = reward.reward_integral_for[_account];
        if (_isClaim || userI < rewardIntegral) {
            if (_isClaim) {
                uint256 receiveable = reward.claimable_reward[_account] +
                    ((_balance * (uint256(rewardIntegral) - userI)) / 1e20);
                if (receiveable > 0) {
                    reward.claimable_reward[_account] = 0;
                    IERC20(reward.reward_token).safeTransfer(_account, receiveable);
                    bal = bal - receiveable;
                }
            } else {
                reward.claimable_reward[_account] =
                    reward.claimable_reward[_account] +
                    ((_balance * (uint256(rewardIntegral) - userI)) / 1e20);
            }
            reward.reward_integral_for[_account] = rewardIntegral;
        }

        //update remaining reward here since balance could have changed if claiming
        if (bal != rewardRemaining) {
            reward.reward_remaining = uint128(bal);
        }
    }

    function setApprovals() public {
        //Removing this as we would be simulating the depositing and the rewards that are received
        // IERC20(curveToken).approve(convexBooster, 0);
        // IERC20(curveToken).approve(convexBooster, type(uint256).max);
        IERC20(convexToken).approve(convexPool, 0);
        IERC20(convexToken).approve(convexPool, type(uint256).max);
    }

    function addRewards() public {
        address mainPool = convexPool;

        if (rewards.length == 0) {
            RewardType storage reward = rewards.push();
            reward.reward_token = crv;
            reward.reward_pool = mainPool;
            reward.reward_integral = 0;
            reward.reward_remaining = 0;
        }

        // uint256 extraCount = IRewardStaking(mainPool).extraRewardsLength();
        // uint256 startIndex = rewards.length - 1;
        // for (uint256 i = startIndex; i < extraCount; i++) {
        //     address extraPool = IRewardStaking(mainPool).extraRewards(i);
        //     RewardType storage reward = rewards.push();
        //     reward.reward_token = IRewardStaking(extraPool).rewardToken();
        //     reward.reward_pool = extraPool;
        //     reward.reward_integral = 0;
        //     reward.reward_remaining = 0;
        // }
    }

    function point(address join_) public {
        collateralVault = join_;
    }

    function user_checkpoint(address _account) external returns (bool) {
        _checkpoint(_account);
        return true;
    }
}<|MERGE_RESOLUTION|>--- conflicted
+++ resolved
@@ -168,13 +168,8 @@
     function wrap(address from_) external {
         uint256 amount_ = IERC20(convexToken).balanceOf(address(this));
         require(amount_ > 0, "No cvx3CRV to wrap");
-<<<<<<< HEAD
-        _checkpoint([address(0), from_]);
-        _mint(collateralVault, amount_);
-=======
         _checkpoint(from_);
         _mint(_to, amount_);
->>>>>>> c7bedb23
         IRewardStaking(convexPool).stake(amount_);
         emit Deposited(msg.sender, collateralVault, amount_, false);
     }
