// SPDX-License-Identifier: BUSL-1.1

pragma solidity 0.8.6;

import "@yield-protocol/utils-v2/contracts/token/ERC20.sol";
import "@yield-protocol/vault-interfaces/DataTypes.sol";
import "@yield-protocol/utils-v2/contracts/token/TransferHelper.sol";
import "@yield-protocol/utils-v2/contracts/access/AccessControl.sol";

struct Balances {
    uint128 art; // Debt amount
    uint128 ink; // Collateral amount
}

struct Vault {
    address owner;
    bytes6 seriesId; // Each vault is related to only one series, which also determines the underlying.
    bytes6 ilkId; // Asset accepted as collateral
}

interface ICauldron {
    /// @dev Each vault records debt and collateral balances_.
    function balances(bytes12 vault) external view returns (Balances memory);

    /// @dev A user can own one or more Vaults, with each vault being able to borrow from a single series.
    function vaults(bytes12 vault) external view returns (Vault memory);
}

interface IRewardStaking {
    function stakeFor(address, uint256) external;

    function stake(uint256) external;

    function withdraw(uint256 amount, bool claim) external;

    function withdrawAndUnwrap(uint256 amount, bool claim) external;

    function earned(address account) external view returns (uint256);

    function getReward() external;

    function getReward(address _account, bool _claimExtras) external;

    function extraRewardsLength() external view returns (uint256);

    function extraRewards(uint256 _pid) external view returns (address);

    function rewardToken() external view returns (address);

    function balanceOf(address _account) external view returns (uint256);
}

contract ConvexYieldWrapperMock is ERC20, AccessControl {
    using TransferHelper for IERC20;

    struct RewardType {
        address reward_token;
        address reward_pool;
        uint256 reward_integral;
        uint256 reward_remaining;
        mapping(address => uint256) reward_integral_for;
        mapping(address => uint256) claimable_reward;
    }

    mapping(address => bytes12[]) public vaults;
    ICauldron cauldron;

    uint256 public cvx_reward_integral;
    uint256 public cvx_reward_remaining;
    mapping(address => uint256) public cvx_reward_integral_for;
    mapping(address => uint256) public cvx_claimable_reward;

    //constants/immutables
    // address public constant convexBooster = address(0xF403C135812408BFbE8713b5A23a04b3D48AAE31);
    address public crv;
    address public cvx;
    address public convexToken;
    address public convexPool;
    uint256 public convexPoolId;
    address public collateralVault;

    //rewards
    RewardType[] public rewards;

    event Deposited(address indexed _user, address indexed _account, uint256 _amount, bool _wrapped);
    event Withdrawn(address indexed _user, uint256 _amount, bool _unwrapped);
    event OwnershipTransferred(address indexed previousOwner, address indexed newOwner);

    /// @notice Event called when a vault is added for a user
    /// @param account The account for which vault is added
    /// @param vaultId The vaultId to be added
    event VaultAdded(address indexed account, bytes12 indexed vaultId);

    /// @notice Event called when a vault is removed for a user
    /// @param account The account for which vault is removed
    /// @param vaultId The vaultId to be removed
    event VaultRemoved(address indexed account, bytes12 indexed vaultId);

    constructor(
        address convexToken_,
        address convexPool_,
        uint256 poolId_,
        address join_,
        ICauldron cauldron_,
        address crv_,
        address cvx_
    ) ERC20("StakedConvexToken", "stkCvx", 18) {
        convexToken = convexToken_;
        convexPool = convexPool_;
        convexPoolId = poolId_;
        collateralVault = join_; //TODO: Add the join address
        cauldron = cauldron_;
        crv = crv_;
        cvx = cvx_;
        setApprovals();
        addRewards();
    }

    function setCauldron(ICauldron _cauldron) external {
        cauldron = _cauldron;
    }

    // Set the locations of vaults where the user's funds have been deposited & the accounting is kept
    function addVault(bytes12 vault_) external {
        address account = cauldron.vaults(vault_).owner;
        require(account != address(0), "No owner for the vault");
<<<<<<< HEAD
        bytes12[] storage userVault = vaults[account];
        for (uint256 i = 0; i < userVault.length; i++) {
            require(userVault[i] != vault_, "already added");
=======
        bytes12[] storage vaults_ = vaults[account];
        uint256 vaultsLength = vaults_.length;

        for (uint256 i = 0; i < vaultsLength; i++) {
            require(vaults_[i] != vault_, "Vault already added");
>>>>>>> 98b06fe8
        }
        vaults_.push(vault_);
        emit VaultAdded(account, vault_);
    }

    /// @notice Remove a vault from the user's vault list
    /// @param vaultId The vaulId being added
    /// @param account The user from whom the vault needs to be removed
    function removeVault(bytes12 vaultId, address account) public {
        address owner = cauldron.vaults(vaultId).owner;
        require(account != owner, "Vault doesn't belong to account");
        bytes12[] storage vaults_ = vaults[account];
        uint256 vaultsLength = vaults_.length;
        for (uint256 i = 0; i < vaultsLength; i++) {
            if (vaults_[i] == vaultId) {
                bool isLast = i == vaultsLength - 1;
                if (!isLast) {
                    vaults_[i] = vaults_[vaultsLength - 1];
                }
                vaults_.pop();
                emit VaultRemoved(account, vaultId);
                return;
            }
        }
        revert("Vault not found");
    }

    function wrap(address _to, address from_) external {
        uint256 amount_ = IERC20(convexToken).balanceOf(address(this));
        require(amount_ > 0, "No cvx3CRV to wrap");
<<<<<<< HEAD
        _checkpoint(from_);
=======
        _checkpoint([address(0), from_]);
>>>>>>> 98b06fe8
        _mint(_to, amount_);
        IRewardStaking(convexPool).stake(amount_);
        emit Deposited(msg.sender, _to, amount_, false);
    }

    function unwrap(address to_) external {
        uint256 amount_ = _balanceOf[address(this)];
        require(amount_ > 0, "No wcvx3CRV to unwrap");
<<<<<<< HEAD
        _checkpoint(to_);
=======
        _checkpoint([address(0), to_]);
>>>>>>> 98b06fe8
        _burn(address(this), amount_);
        IRewardStaking(convexPool).withdraw(amount_, false);
        IERC20(convexToken).safeTransfer(to_, amount_);

        emit Withdrawn(to_, amount_, false);
    }

    function getReward(address _account) external {
        //claim directly in checkpoint logic to save a bit of gas
        _checkpointAndClaim(_account);
    }

    function _checkpoint(address _account) internal {
        uint256 supply = _totalSupply;
        uint256 depositedBalance;
        depositedBalance = _getDepositedBalance(_account);

        IRewardStaking(convexPool).getReward(address(this), true);

        uint256 rewardCount = rewards.length;
        for (uint256 i = 0; i < rewardCount; i++) {
            _calcRewardIntegral(i, _account, depositedBalance, supply, false);
        }
        _calcCvxIntegral(_account, depositedBalance, supply, false);
    }

    function _checkpointAndClaim(address _account) internal {
        uint256 supply = _totalSupply;
        uint256 depositedBalance;
        depositedBalance = _getDepositedBalance(_account); //only do first slot

        IRewardStaking(convexPool).getReward(address(this), true);

        uint256 rewardCount = rewards.length;
        for (uint256 i = 0; i < rewardCount; i++) {
            _calcRewardIntegral(i, _account, depositedBalance, supply, true);
        }
        _calcCvxIntegral(_account, depositedBalance, supply, true);
    }

    /// @notice Get user's balance of collateral deposited in various vaults
    /// @param account_ User's address for which balance is requested
    /// @return User's balance of collateral
    function _getDepositedBalance(address account_) internal view returns (uint256) {
        if (account_ == address(0) || account_ == collateralVault) {
            return 0;
        }

        bytes12[] memory userVault = vaults[account_];

        //add up all balances of all vaults
        uint256 collateral;
        Balances memory balance;
        for (uint256 i = 0; i < userVault.length; i++) {
            if (cauldron.vaults(userVault[i]).owner == account_) {
                balance = cauldron.balances(userVault[i]);
                collateral = collateral + balance.ink;
            }
        }

        //add to balance of this token
        return _balanceOf[account_] + collateral;
    }

    function _calcCvxIntegral(
        address _account,
        uint256 _balance,
        uint256 _supply,
        bool _isClaim
    ) internal {
        uint256 bal = IERC20(cvx).balanceOf(address(this));
        uint256 cvxRewardRemaining = cvx_reward_remaining;
        uint256 d_cvxreward = bal - cvxRewardRemaining;
        uint256 cvxRewardIntegral = cvx_reward_integral;

        if (_supply > 0 && d_cvxreward > 0) {
            cvxRewardIntegral = cvxRewardIntegral + (d_cvxreward * 1e20) / (_supply);
            cvx_reward_integral = cvxRewardIntegral;
        }

        //update user integrals for cvx
        //do not give rewards to address 0
        if (_account == address(0) || _account == collateralVault) {
            if (bal != cvxRewardRemaining) {
                cvx_reward_remaining = bal;
            }
            return;
        }

        uint256 userI = cvx_reward_integral_for[_account];
        if (_isClaim || userI < cvxRewardIntegral) {
            uint256 receiveable = cvx_claimable_reward[_account] + ((_balance * (cvxRewardIntegral - userI)) / 1e20);
            if (_isClaim) {
                if (receiveable > 0) {
                    cvx_claimable_reward[_account] = 0;
                    IERC20(cvx).safeTransfer(_account, receiveable);
                    bal = bal - (receiveable);
                }
            } else {
                cvx_claimable_reward[_account] = receiveable;
            }
            cvx_reward_integral_for[_account] = cvxRewardIntegral;
        }

        //update reward total
        if (bal != cvxRewardRemaining) {
            cvx_reward_remaining = bal;
        }
    }

    function _calcRewardIntegral(
        uint256 _index,
        address _account,
        uint256 _balance,
        uint256 _supply,
        bool _isClaim
    ) internal {
        RewardType storage reward = rewards[_index];

        uint256 rewardIntegral = reward.reward_integral;
        uint256 rewardRemaining = reward.reward_remaining;

        //get difference in balance and remaining rewards
        //getReward is unguarded so we use reward_remaining to keep track of how much was actually claimed
        uint256 bal = IERC20(reward.reward_token).balanceOf(address(this));
        if (_supply > 0 && (bal - rewardRemaining) > 0) {
            rewardIntegral = uint128(rewardIntegral) + uint128(((bal - rewardRemaining) * 1e20) / _supply);
            reward.reward_integral = uint128(rewardIntegral);
        }

        //update user integrals
        //do not give rewards to address 0
        if (_account == address(0) || _account == collateralVault) {
            if (bal != rewardRemaining) {
                reward.reward_remaining = uint128(bal);
            }
            return;
        }

        uint256 userI = reward.reward_integral_for[_account];
        if (_isClaim || userI < rewardIntegral) {
            if (_isClaim) {
                uint256 receiveable = reward.claimable_reward[_account] +
                    ((_balance * (uint256(rewardIntegral) - userI)) / 1e20);
                if (receiveable > 0) {
                    reward.claimable_reward[_account] = 0;
                    IERC20(reward.reward_token).safeTransfer(_account, receiveable);
                    bal = bal - receiveable;
                }
            } else {
                reward.claimable_reward[_account] =
                    reward.claimable_reward[_account] +
                    ((_balance * (uint256(rewardIntegral) - userI)) / 1e20);
            }
            reward.reward_integral_for[_account] = rewardIntegral;
        }

        //update remaining reward here since balance could have changed if claiming
        if (bal != rewardRemaining) {
            reward.reward_remaining = uint128(bal);
        }
    }

    function setApprovals() public {
        //Removing this as we would be simulating the depositing and the rewards that are received
        // IERC20(curveToken).approve(convexBooster, 0);
        // IERC20(curveToken).approve(convexBooster, type(uint256).max);
        IERC20(convexToken).approve(convexPool, 0);
        IERC20(convexToken).approve(convexPool, type(uint256).max);
    }

    function addRewards() public {
        address mainPool = convexPool;

        if (rewards.length == 0) {
            RewardType storage reward = rewards.push();
            reward.reward_token = crv;
            reward.reward_pool = mainPool;
            reward.reward_integral = 0;
            reward.reward_remaining = 0;
        }

        // uint256 extraCount = IRewardStaking(mainPool).extraRewardsLength();
        // uint256 startIndex = rewards.length - 1;
        // for (uint256 i = startIndex; i < extraCount; i++) {
        //     address extraPool = IRewardStaking(mainPool).extraRewards(i);
        //     RewardType storage reward = rewards.push();
        //     reward.reward_token = IRewardStaking(extraPool).rewardToken();
        //     reward.reward_pool = extraPool;
        //     reward.reward_integral = 0;
        //     reward.reward_remaining = 0;
        // }
    }

    function point(address join_) public {
        collateralVault = join_;
    }

    function user_checkpoint(address _account) external returns (bool) {
        _checkpoint(_account);
        return true;
    }
}<|MERGE_RESOLUTION|>--- conflicted
+++ resolved
@@ -124,17 +124,11 @@
     function addVault(bytes12 vault_) external {
         address account = cauldron.vaults(vault_).owner;
         require(account != address(0), "No owner for the vault");
-<<<<<<< HEAD
-        bytes12[] storage userVault = vaults[account];
-        for (uint256 i = 0; i < userVault.length; i++) {
-            require(userVault[i] != vault_, "already added");
-=======
         bytes12[] storage vaults_ = vaults[account];
         uint256 vaultsLength = vaults_.length;
 
         for (uint256 i = 0; i < vaultsLength; i++) {
             require(vaults_[i] != vault_, "Vault already added");
->>>>>>> 98b06fe8
         }
         vaults_.push(vault_);
         emit VaultAdded(account, vault_);
@@ -165,11 +159,7 @@
     function wrap(address _to, address from_) external {
         uint256 amount_ = IERC20(convexToken).balanceOf(address(this));
         require(amount_ > 0, "No cvx3CRV to wrap");
-<<<<<<< HEAD
         _checkpoint(from_);
-=======
-        _checkpoint([address(0), from_]);
->>>>>>> 98b06fe8
         _mint(_to, amount_);
         IRewardStaking(convexPool).stake(amount_);
         emit Deposited(msg.sender, _to, amount_, false);
@@ -178,11 +168,8 @@
     function unwrap(address to_) external {
         uint256 amount_ = _balanceOf[address(this)];
         require(amount_ > 0, "No wcvx3CRV to unwrap");
-<<<<<<< HEAD
+
         _checkpoint(to_);
-=======
-        _checkpoint([address(0), to_]);
->>>>>>> 98b06fe8
         _burn(address(this), amount_);
         IRewardStaking(convexPool).withdraw(amount_, false);
         IERC20(convexToken).safeTransfer(to_, amount_);
