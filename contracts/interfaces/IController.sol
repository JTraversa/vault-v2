// SPDX-License-Identifier: GPL-3.0-or-later
pragma solidity ^0.6.10;

import "./ITreasury.sol";
import "./IYDai.sol";
import "./IDelegable.sol";


<<<<<<< HEAD
interface IController is IDelegable {
=======
interface IController {
    function treasury() external view returns (ITreasury);
>>>>>>> e4975e26
    function series(uint256) external view returns (IYDai);
    function seriesIterator(uint256) external view returns (uint256);
    function totalSeries() external view returns (uint256);
    function containsSeries(uint256) external view returns (bool);
    function posted(bytes32, address) external view returns (uint256);
    function debtYDai(bytes32, uint256, address) external view returns (uint256);
    function totalDebtDai(bytes32, address) external view returns (uint256);
    function isCollateralized(bytes32, address) external view returns (bool);
    function inDai(bytes32, uint256, uint256) external view returns (uint256);
    function inYDai(bytes32, uint256, uint256) external view returns (uint256);
    function erase(bytes32, address) external returns (uint256, uint256);
    function shutdown() external;
    function post(bytes32, address, address, uint256) external;
    function withdraw(bytes32, address, address, uint256) external;
    function borrow(bytes32, uint256, address, address, uint256) external;
    function repayYDai(bytes32, uint256, address, address, uint256) external;
    function repayDai(bytes32, uint256, address, address, uint256) external;
}<|MERGE_RESOLUTION|>--- conflicted
+++ resolved
@@ -1,17 +1,13 @@
 // SPDX-License-Identifier: GPL-3.0-or-later
 pragma solidity ^0.6.10;
 
+import "./IDelegable.sol";
 import "./ITreasury.sol";
 import "./IYDai.sol";
-import "./IDelegable.sol";
 
 
-<<<<<<< HEAD
 interface IController is IDelegable {
-=======
-interface IController {
     function treasury() external view returns (ITreasury);
->>>>>>> e4975e26
     function series(uint256) external view returns (IYDai);
     function seriesIterator(uint256) external view returns (uint256);
     function totalSeries() external view returns (uint256);
