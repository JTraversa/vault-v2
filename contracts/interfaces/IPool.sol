// SPDX-License-Identifier: GPL-3.0-or-later
pragma solidity ^0.6.10;

import "@openzeppelin/contracts/token/ERC20/IERC20.sol";
import "./IDelegable.sol";
import "./IERC2612.sol";
import "./IYDai.sol";

<<<<<<< HEAD
interface IPool is IERC20 {
=======
interface IPool is IDelegable, IERC20, IERC2612 {
>>>>>>> 9f62d1ce
    function dai() external view returns(IERC20);
    function yDai() external view returns(IYDai);
    function getDaiReserves() external view returns(uint128);
    function getYDaiReserves() external view returns(uint128);
    function sellDai(address from, address to, uint128 daiIn) external returns(uint128);
    function buyDai(address from, address to, uint128 daiOut) external returns(uint128);
    function sellYDai(address from, address to, uint128 yDaiIn) external returns(uint128);
    function buyYDai(address from, address to, uint128 yDaiOut) external returns(uint128);
    function sellDaiPreview(uint128 daiIn) external view returns(uint128);
    function buyDaiPreview(uint128 daiOut) external view returns(uint128);
    function sellYDaiPreview(uint128 yDaiIn) external view returns(uint128);
    function buyYDaiPreview(uint128 yDaiOut) external view returns(uint128);
    function mint(address from, address to, uint256 daiOffered) external returns (uint256);
    function burn(address from, address to, uint256 tokensBurned) external returns (uint256, uint256);
}<|MERGE_RESOLUTION|>--- conflicted
+++ resolved
@@ -6,11 +6,7 @@
 import "./IERC2612.sol";
 import "./IYDai.sol";
 
-<<<<<<< HEAD
-interface IPool is IERC20 {
-=======
 interface IPool is IDelegable, IERC20, IERC2612 {
->>>>>>> 9f62d1ce
     function dai() external view returns(IERC20);
     function yDai() external view returns(IYDai);
     function getDaiReserves() external view returns(uint128);
