--- conflicted
+++ resolved
@@ -161,18 +161,14 @@
     //
     function powerOf(bytes32 collateral, address user) public returns (uint256) {
         // dai = price * collateral
-<<<<<<< HEAD
-        if (collateral == WETH){ // TODO: Refactor Treasury to be `pull(collateral, amount)`
+        if (collateral == WETH){
             (,, uint256 spot,,) = _vat.ilks("ETH-A");  // Stability fee and collateralization ratio for Weth
-            return posted[collateral][user].muld(spot, RAY);
+            return muld(posted[collateral][user], spot);
         } else if (collateral == CHAI) {
             uint256 chi = (now > _pot.rho()) ? _pot.drip() : _pot.chi();
-            return posted[collateral][user].muld(chi, RAY);
+            return muld(posted[collateral][user], chi);
         }
         return 0;
-=======
-        return muld(posted[collateral][user], _oracle[collateral].price());
->>>>>>> 53f9d571
     }
 
     /// @dev Return if the borrowing power for a given collateral of an user is equal or greater than its debt for the same collateral
