--- conflicted
+++ resolved
@@ -100,29 +100,8 @@
         seriesIterator.push(maturity);
     }
 
-<<<<<<< HEAD
     /// @dev Returns the dai equivalent of an yDai amount, for a given series identified by maturity
-    function inDai(uint256 maturity, uint256 yDaiAmount) public returns (uint256) {
-        require(
-            containsSeries(maturity),
-            "Dealer: Unrecognized series"
-        );
-        // if (now >= maturity) { // TODO: Consider using for gas savings
-=======
-    /// @dev Returns the total debt of the yDai system, across all series, in dai
-    // TODO: Test
-    function systemDebt() public override returns (uint256) {
-        uint256 totalDebt;
-        for (uint256 i = 0; i < seriesIterator.length; i += 1) {
-            IYDai yDai = series[seriesIterator[i]];
-            totalDebt = totalDebt + IERC20(address(yDai)).totalSupply().muld(yDai.rateGrowth(), RAY);
-        } // We don't expect hundreds of maturities per dealer
-        return totalDebt;
-    }
-
-    /// @dev Returns the Dai equivalent of an yDai amount, for a given series identified by maturity
     function inDai(bytes32 collateral, uint256 maturity, uint256 yDaiAmount) public returns (uint256) {
->>>>>>> 30008726
         if (series[maturity].isMature()){
             if (collateral == WETH){
                 return yDaiAmount.muld(series[maturity].rateGrowth(), RAY);
@@ -280,10 +259,6 @@
     // user --- yDai ---> us
     // debt--
     function repayYDai(bytes32 collateral, uint256 maturity, address from, uint256 yDaiAmount)
-<<<<<<< HEAD
-        public onlyHolderOrProxy(from, "Dealer: Only Holder Or Proxy") onlyLive {
-        uint256 toRepay = Math.min(yDaiAmount, debtDai(collateral, maturity, from));
-=======
         public
         validCollateral(collateral)
         validSeries(maturity)
@@ -292,7 +267,6 @@
     {
 
         (uint256 toRepay, uint256 debtDecrease) = repayProportion(collateral, maturity, from, yDaiAmount);
->>>>>>> 30008726
         series[maturity].burn(from, toRepay);
 
         _repay(collateral, maturity, from, toRepay);
@@ -307,11 +281,7 @@
     // debt--
     function repayDai(bytes32 collateral, uint256 maturity, address from, uint256 daiAmount)
         public onlyHolderOrProxy(from, "Dealer: Only Holder Or Proxy") onlyLive {
-<<<<<<< HEAD
-        uint256 toRepay = Math.min(daiAmount, debtDai(collateral, maturity, from));
-=======
         (uint256 toRepay, uint256 debtDecrease) = repayProportion(collateral, maturity, from, inYDai(collateral, maturity, daiAmount));
->>>>>>> 30008726
         require(
             _dai.transferFrom(from, address(_treasury), toRepay),  // Take dai from user to Treasury
             "Dealer: Dai transfer fail"
@@ -383,18 +353,12 @@
         uint256 totalGrabbed;
         for (uint256 i = 0; i < seriesIterator.length; i += 1) {
             uint256 maturity = seriesIterator[i];
-<<<<<<< HEAD
             uint256 thisGrab = Math.min(debtDai(collateral, maturity, user), daiAmount.sub(totalGrabbed));
             totalGrabbed = totalGrabbed.add(thisGrab); // SafeMath shouldn't be needed
             debtYDai[collateral][maturity][user] =
                 debtYDai[collateral][maturity][user].sub(inYDai(maturity, thisGrab)); // SafeMath shouldn't be needed
             systemDebtYDai[collateral][maturity] =
                 systemDebtYDai[collateral][maturity].sub(inYDai(maturity, thisGrab)); // SafeMath shouldn't be needed
-=======
-            uint256 thisGrab = Math.min(debtDai(collateral, maturity, user), daiAmount.sub(grabbed));
-            grabbed = grabbed.add(thisGrab); // SafeMath shouldn't be needed
-            debtYDai[collateral][maturity][user] = debtYDai[collateral][maturity][user].sub(inYDai(collateral, maturity, thisGrab)); // SafeMath shouldn't be needed
->>>>>>> 30008726
             if (debtYDai[collateral][maturity][user] == 0){
                 returnBond(10);
             }
