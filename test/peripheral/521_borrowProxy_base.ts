const Pool = artifacts.require('Pool')
const BorrowProxy = artifacts.require('BorrowProxy')

import { WETH, spot, wethTokens1, toWad, toRay, mulRay, bnify, MAX } from '../shared/utils'
import { MakerEnvironment, YieldEnvironmentLite, Contract } from '../shared/fixtures'
import { keccak256, toUtf8Bytes } from 'ethers/lib/utils'

// @ts-ignore
import { balance, BN, expectRevert } from '@openzeppelin/test-helpers'
import { assert, expect } from 'chai'

contract('BorrowProxy', async (accounts) => {
  let [owner, user1, user2] = accounts

  let env: YieldEnvironmentLite
  let maker: MakerEnvironment
  let controller: Contract
  let treasury: Contract
  let weth: Contract
  let dai: Contract
  let vat: Contract
  let fyDai1: Contract
  let pool: Contract
  let proxy: Contract

  // These values impact the pool results
  const rate1 = toRay(1.02)
  const daiDebt1 = toWad(96)
  const daiTokens1 = mulRay(daiDebt1, rate1)
  const fyDaiTokens1 = daiTokens1
  const oneToken = toWad(1)

  let maturity1: number

  beforeEach(async () => {
    const block = await web3.eth.getBlockNumber()
    maturity1 = (await web3.eth.getBlock(block)).timestamp + 31556952 // One year
    env = await YieldEnvironmentLite.setup([maturity1])
    maker = env.maker
    weth = maker.weth
    dai = maker.dai
    vat = maker.vat
    controller = env.controller
    treasury = env.treasury
    fyDai1 = env.fyDais[0]

    // Setup Pool
    pool = await Pool.new(dai.address, fyDai1.address, 'Name', 'Symbol', { from: owner })

    // Setup LimitPool
    proxy = await BorrowProxy.new(controller.address, { from: owner })

    // Allow owner to mint fyDai the sneaky way, without recording a debt in controller
    await fyDai1.orchestrate(owner, keccak256(toUtf8Bytes('mint(address,uint256)')), { from: owner })
  })

  describe('collateral', () => {
    it('allows user to post eth', async () => {
      assert.equal((await vat.urns(WETH, treasury.address)).ink, 0, 'Treasury has weth in MakerDAO')
      assert.equal(await controller.powerOf(WETH, user2), 0, 'User2 has borrowing power')

      const previousBalance = await balance.current(user1)
      await proxy.post(user2, { from: user1, value: wethTokens1 })

      expect(await balance.current(user1)).to.be.bignumber.lt(previousBalance)
      assert.equal((await vat.urns(WETH, treasury.address)).ink, wethTokens1, 'Treasury should have weth in MakerDAO')
      assert.equal(
        await controller.powerOf(WETH, user2),
        mulRay(wethTokens1, spot).toString(),
        'User2 should have ' +
          mulRay(wethTokens1, spot) +
          ' borrowing power, instead has ' +
          (await controller.powerOf(WETH, user2))
      )
    })

    describe('with posted eth', () => {
      beforeEach(async () => {
        await proxy.post(user1, { from: user1, value: wethTokens1 })

        assert.equal(
          (await vat.urns(WETH, treasury.address)).ink,
          wethTokens1,
          'Treasury does not have weth in MakerDAO'
        )
        assert.equal(
          await controller.powerOf(WETH, user1),
          mulRay(wethTokens1, spot).toString(),
          'User1 does not have borrowing power'
        )
        assert.equal(await weth.balanceOf(user2), 0, 'User2 has collateral in hand')
      })

      it('checks missing approvals and signatures for withdrawing', async () => {
        let result = await proxy.withdrawCheck({ from: user2 })

        assert.equal(result[0], true)
        assert.equal(result[1], false)

        await controller.addDelegate(proxy.address, { from: user2 })
        result = await proxy.withdrawCheck({ from: user2 })

        assert.equal(result[0], true)
        assert.equal(result[1], true)
      })

      it('allows user to withdraw weth', async () => {
        await controller.addDelegate(proxy.address, { from: user1 })
        const previousBalance = await balance.current(user2)
        await proxy.withdraw(user2, wethTokens1, { from: user1 })

        expect(await balance.current(user2)).to.be.bignumber.gt(previousBalance)
        assert.equal((await vat.urns(WETH, treasury.address)).ink, 0, 'Treasury should not not have weth in MakerDAO')
        assert.equal(await controller.powerOf(WETH, user1), 0, 'User1 should not have borrowing power')
      })
    })

    describe('borrowing', () => {
      beforeEach(async () => {
        // Init pool
        const daiReserves = daiTokens1
        await env.maker.getDai(user1, daiReserves, rate1)
        await dai.approve(pool.address, MAX, { from: user1 })
        await fyDai1.approve(pool.address, MAX, { from: user1 })
        await pool.mint(user1, user1, daiReserves, { from: user1 })

        // Post some weth to controller via the proxy to be able to borrow
        // without requiring an `approve`!
        await proxy.post(user1, { from: user1, value: bnify(wethTokens1).mul(2).toString() })

        // Give some fyDai to user1
        await fyDai1.mint(user1, fyDaiTokens1, { from: owner })

        await pool.sellFYDai(user1, user1, fyDaiTokens1.div(10), { from: user1 })
      })

      it('checks missing approvals and signatures for borrowing', async () => {
        let result = await proxy.borrowDaiForMaximumFYDaiCheck(pool.address, { from: user1 })

        assert.equal(result[0], false)
        assert.equal(result[1], false)

        await controller.addDelegate(proxy.address, { from: user1 })
        result = await proxy.borrowDaiForMaximumFYDaiCheck(pool.address, { from: user1 })

        assert.equal(result[0], false)
        assert.equal(result[1], true)

        await proxy.borrowDaiForMaximumFYDaiWithSignature(
          pool.address,
          WETH,
          maturity1,
          user2,
          oneToken,
          fyDaiTokens1,
          '0x',
          {
            from: user1,
          }
        )
        result = await proxy.borrowDaiForMaximumFYDaiCheck(pool.address, { from: user1 })

        assert.equal(result[0], true)
        assert.equal(result[1], true)
      })

      it('borrows dai for maximum fyDai', async () => {
        await controller.addDelegate(proxy.address, { from: user1 })
        await proxy.borrowDaiForMaximumFYDaiWithSignature(
          pool.address,
          WETH,
          maturity1,
          user2,
          oneToken,
          fyDaiTokens1,
          '0x',
          {
            from: user1,
          }
        )

        assert.equal(await dai.balanceOf(user2), oneToken.toString())
      })

      it("doesn't borrow dai if limit exceeded", async () => {
        await controller.addDelegate(proxy.address, { from: user1 })
        await expectRevert(
<<<<<<< HEAD
          proxy.borrowDaiForMaximumFYDai(pool.address, WETH, maturity1, user2, 0, oneToken, {
=======
          proxy.borrowDaiForMaximumFYDai(pool.address, WETH, maturity1, user2, daiTokens1, fyDaiTokens1, {
>>>>>>> d8e1eb3d
            from: user1,
          }),
          'BorrowProxy: Too much fyDai required'
        )
      })

      describe('once borrowed', () => {
        beforeEach(async () => {
          await controller.addDelegate(proxy.address, { from: user1 })
          await proxy.borrowDaiForMaximumFYDaiWithSignature(
            pool.address,
            WETH,
            maturity1,
            user2,
<<<<<<< HEAD
            fyDaiTokens1,
            oneToken.mul(2),
=======
            oneToken,
            fyDaiTokens1,
>>>>>>> d8e1eb3d
            '0x',
            {
              from: user1,
            }
          )
        })

        it('approvals only need to be set up once', async () => {
          await proxy.borrowDaiForMaximumFYDai(pool.address, WETH, maturity1, user2, oneToken, fyDaiTokens1, {
            from: user1,
          })
        })

        it('checks missing approvals and signatures for repaying', async () => {
          await controller.revokeDelegate(proxy.address, { from: user1 })
          let result = await proxy.repayDaiCheck({ from: user1 })

          assert.equal(result[0], true)
          assert.equal(result[1], false)
          assert.equal(result[2], false)

          await dai.approve(treasury.address, MAX, { from: user1 })
          result = await proxy.repayDaiCheck({ from: user1 })

          assert.equal(result[0], true)
          assert.equal(result[1], true)
          assert.equal(result[2], false)

          await controller.addDelegate(proxy.address, { from: user1 })
          result = await proxy.repayDaiCheck({ from: user1 })

          assert.equal(result[0], true)
          assert.equal(result[1], true)
          assert.equal(result[2], true)
        })

        it('repays debt', async () => {
          await env.maker.getDai(user1, oneToken, rate1)
          await dai.approve(treasury.address, MAX, { from: user1 })
          const debtBefore = await controller.debtDai(WETH, maturity1, user1)
          await proxy.repayDaiWithSignature(WETH, maturity1, user1, oneToken, '0x', '0x', {
            from: user1,
          })
          const debtAfter = await controller.debtDai(WETH, maturity1, user1)
          expect(debtAfter.toString()).to.be.bignumber.eq(debtBefore.sub(new BN(oneToken.toString())).toString())
        })

        it.only('checks missing approvals and signatures for repaying at pool rates', async () => {
          await controller.revokeDelegate(proxy.address, { from: user1 })
          let result = await proxy.repayMinimumFYDaiDebtForDaiCheck(pool.address, { from: user1 })

          assert.equal(result[0], false)
          assert.equal(result[1], false)
          assert.equal(result[2], false)

          await proxy.repayMinimumFYDaiDebtForDaiApprove(pool.address, { from: user1 })
          result = await proxy.repayMinimumFYDaiDebtForDaiCheck(pool.address, { from: user1 })

          assert.equal(result[0], true)
          assert.equal(result[1], false)
          assert.equal(result[2], false)

          await controller.addDelegate(proxy.address, { from: user1 })
          result = await proxy.repayMinimumFYDaiDebtForDaiCheck(pool.address, { from: user1 })

          assert.equal(result[0], true)
          assert.equal(result[1], true)
          assert.equal(result[2], false)

          await pool.addDelegate(proxy.address, { from: user1 })
          result = await proxy.repayMinimumFYDaiDebtForDaiCheck(pool.address, { from: user1 })

          assert.equal(result[0], true)
          assert.equal(result[1], true)
          assert.equal(result[2], true)
        })

        it('repays debt at pool rates', async () => {
          await env.maker.getDai(user1, oneToken, rate1)

          const debtBefore = await controller.debtFYDai(WETH, maturity1, user1)
          const paidDebt = await pool.sellDaiPreview(oneToken)

          // await controller.addDelegate(proxy.address, { from: user1 })
          await pool.addDelegate(proxy.address, { from: user1 })
          await proxy.repayMinimumFYDaiDebtForDaiWithSignature(
            pool.address,
            WETH,
            maturity1,
            user1,
            0,
            oneToken,
            '0x',
            '0x',
            {
              from: user1,
            }
          )
          const debtAfter = await controller.debtFYDai(WETH, maturity1, user1)
          // Prices slip each block
          expect(debtAfter.toString()).to.be.bignumber.gt(debtBefore.sub(paidDebt).toString())
          expect(debtAfter.toString()).to.be.bignumber.lt(
            debtBefore.sub(paidDebt).mul(new BN('100000')).div(new BN('99999')).toString()
          )
        })

        it('repays debt at pool rates, but takes only as much Dai as needed', async () => {
          await env.maker.getDai(user1, oneToken, rate1)

          const debtFYDai = await controller.debtFYDai(WETH, maturity1, user1)
          const debtDaiValue = await pool.buyFYDaiPreview(debtFYDai)
          const daiBalanceBefore = await dai.balanceOf(user1)

          // await controller.addDelegate(proxy.address, { from: user1 })
          await pool.addDelegate(proxy.address, { from: user1 })
          await proxy.repayMinimumFYDaiDebtForDaiWithSignature(
            pool.address,
            WETH,
            maturity1,
            user1,
            0,
            oneToken.mul(3),
            '0x',
            '0x',
            {
              from: user1,
            }
          )
          const debtAfter = await controller.debtFYDai(WETH, maturity1, user1)
          const daiBalanceAfter = await dai.balanceOf(user1)
          assert.equal(debtAfter, 0)
          // Prices slip each block
          expect(daiBalanceAfter.toString()).to.be.bignumber.lt(daiBalanceBefore.sub(debtDaiValue).toString())
          expect(daiBalanceAfter.toString()).to.be.bignumber.gt(
            daiBalanceBefore.sub(debtDaiValue).mul(new BN('99999')).div(new BN('100000')).toString()
          )
        })

        it('repays debt at pool rates, if enough can be repaid with the Dai provided', async () => {
          await env.maker.getDai(user1, oneToken, rate1)
          // await dai.approve(treasury.address, MAX, { from: user1 })

          // await controller.addDelegate(proxy.address, { from: user1 })
          await pool.addDelegate(proxy.address, { from: user1 })
          await expectRevert(
            proxy.repayMinimumFYDaiDebtForDaiWithSignature(
              pool.address,
              WETH,
              maturity1,
              user1,
              MAX,
              oneToken,
              '0x',
              '0x',
              {
                from: user1,
              }
            ),
            'BorrowProxy: Not enough fyDai debt repaid'
          )
        })
      })
    })
  })

  describe('lend', () => {
    beforeEach(async () => {
      const daiReserves = daiTokens1
      await env.maker.getDai(owner, daiReserves, rate1)

      await fyDai1.approve(pool.address, -1, { from: owner })
      await dai.approve(pool.address, -1, { from: owner })
      await pool.mint(owner, owner, daiReserves, { from: owner })

      await fyDai1.approve(pool.address, -1, { from: user1 })
      await dai.approve(pool.address, -1, { from: user1 })
      await pool.addDelegate(proxy.address, { from: user1 })
    })

    it('checks missing approvals and signatures for selling fyDai', async () => {
      let result = await proxy.sellFYDaiCheck(pool.address, { from: user2 })

      assert.equal(result[0], true)
      assert.equal(result[1], false)
      assert.equal(result[2], false)

      await fyDai1.approve(pool.address, MAX, { from: user2 })
      result = await proxy.sellFYDaiCheck(pool.address, { from: user2 })

      assert.equal(result[0], true)
      assert.equal(result[1], true)
      assert.equal(result[2], false)

      await pool.addDelegate(proxy.address, { from: user2 })
      result = await proxy.sellFYDaiCheck(pool.address, { from: user2 })

      assert.equal(result[0], true)
      assert.equal(result[1], true)
      assert.equal(result[2], true)
    })

    it('sells fyDai', async () => {
      const oneToken = toWad(1)
      await fyDai1.mint(user1, oneToken, { from: owner })

      await proxy.sellFYDai(pool.address, user2, oneToken, oneToken.div(2), { from: user1 })

      assert.equal(await fyDai1.balanceOf(user1), 0, "'From' wallet should have no fyDai tokens")

      const expectedDaiOut = new BN(oneToken.toString()).mul(new BN('99732')).div(new BN('100000'))
      const daiOut = new BN(await dai.balanceOf(user2))
      expect(daiOut).to.be.bignumber.gt(expectedDaiOut.mul(new BN('9999')).div(new BN('10000')))
      expect(daiOut).to.be.bignumber.lt(expectedDaiOut.mul(new BN('10001')).div(new BN('10000')))
    })

    it("doesn't sell fyDai if limit not reached", async () => {
      const oneToken = toWad(1)
      await fyDai1.mint(user1, oneToken, { from: owner })

      await expectRevert(
        proxy.sellFYDai(pool.address, user2, oneToken, oneToken.mul(2), { from: user1 }),
        'BorrowProxy: Limit not reached'
      )
    })

    it("doesn't sell fyDai if limit not reached", async () => {
      const oneToken = toWad(1)
      await fyDai1.mint(user1, oneToken, { from: owner })

      await expectRevert(
        proxy.sellFYDai(pool.address, user2, oneToken, oneToken.mul(2), { from: user1 }),
        'BorrowProxy: Limit not reached'
      )
    })

    it('buys dai', async () => {
      const oneToken = toWad(1)
      await fyDai1.mint(user1, oneToken.mul(2), { from: owner })

      await proxy.buyDai(pool.address, user2, oneToken, oneToken.mul(2), { from: user1 })

      assert.equal((await dai.balanceOf(user2)).toString(), oneToken.toString(), 'User2 should have received one Dai')
    })

    it("doesn't buy dai if limit exceeded", async () => {
      const oneToken = toWad(1)
      await fyDai1.mint(user1, oneToken.mul(2), { from: owner })

      await expectRevert(
        proxy.buyDai(pool.address, user2, oneToken, oneToken.div(2), { from: user1 }),
        'BorrowProxy: Limit exceeded'
      )
    })

    describe('with extra fyDai reserves', () => {
      beforeEach(async () => {
        const additionalFYDaiReserves = toWad(34.4)
        await fyDai1.mint(owner, additionalFYDaiReserves, { from: owner })
        await fyDai1.approve(pool.address, additionalFYDaiReserves, { from: owner })
        await pool.sellFYDai(owner, owner, additionalFYDaiReserves, { from: owner })

        await env.maker.getDai(user1, daiTokens1, rate1)
      })

      it('checks missing approvals and signatures for selling dai', async () => {
        let result = await proxy.sellDaiCheck(pool.address, { from: user2 })

        assert.equal(result[0], true)
        assert.equal(result[1], false)
        assert.equal(result[2], false)

        await dai.approve(pool.address, MAX, { from: user2 })
        result = await proxy.sellDaiCheck(pool.address, { from: user2 })

        assert.equal(result[0], true)
        assert.equal(result[1], true)
        assert.equal(result[2], false)

        await pool.addDelegate(proxy.address, { from: user2 })
        result = await proxy.sellDaiCheck(pool.address, { from: user2 })

        assert.equal(result[0], true)
        assert.equal(result[1], true)
        assert.equal(result[2], true)
      })

      it('sells dai', async () => {
        const oneToken = toWad(1)
        const daiBalance = await dai.balanceOf(user1)

        // fyDaiOutForDaiIn formula: https://www.desmos.com/calculator/8eczy19er3

        await proxy.sellDai(pool.address, user2, oneToken, oneToken.div(2), { from: user1 })

        const expectedFYDaiOut = new BN(oneToken.toString()).mul(new BN('117440')).div(new BN('100000'))
        const fyDaiOut = new BN(await fyDai1.balanceOf(user2))

        assert.equal(
          await dai.balanceOf(user1),
          daiBalance.sub(new BN(oneToken.toString())).toString(),
          'User1 should have ' + daiTokens1.sub(oneToken) + ' dai tokens'
        )

        expect(fyDaiOut).to.be.bignumber.gt(expectedFYDaiOut.mul(new BN('9999')).div(new BN('10000')))
        expect(fyDaiOut).to.be.bignumber.lt(expectedFYDaiOut.mul(new BN('10001')).div(new BN('10000')))
      })

      it("doesn't sell dai if minimum not reached", async () => {
        await expectRevert(
          proxy.sellDai(pool.address, user2, oneToken, oneToken.mul(2), { from: user1 }),
          'BorrowProxy: Limit not reached'
        )
      })
    })
  })
})<|MERGE_RESOLUTION|>--- conflicted
+++ resolved
@@ -185,11 +185,7 @@
       it("doesn't borrow dai if limit exceeded", async () => {
         await controller.addDelegate(proxy.address, { from: user1 })
         await expectRevert(
-<<<<<<< HEAD
-          proxy.borrowDaiForMaximumFYDai(pool.address, WETH, maturity1, user2, 0, oneToken, {
-=======
-          proxy.borrowDaiForMaximumFYDai(pool.address, WETH, maturity1, user2, daiTokens1, fyDaiTokens1, {
->>>>>>> d8e1eb3d
+          proxy.borrowDaiForMaximumFYDai(pool.address, WETH, maturity1, user2, oneToken, 0, {
             from: user1,
           }),
           'BorrowProxy: Too much fyDai required'
@@ -204,13 +200,8 @@
             WETH,
             maturity1,
             user2,
-<<<<<<< HEAD
+            oneToken.mul(2),
             fyDaiTokens1,
-            oneToken.mul(2),
-=======
-            oneToken,
-            fyDaiTokens1,
->>>>>>> d8e1eb3d
             '0x',
             {
               from: user1,
@@ -258,7 +249,7 @@
           expect(debtAfter.toString()).to.be.bignumber.eq(debtBefore.sub(new BN(oneToken.toString())).toString())
         })
 
-        it.only('checks missing approvals and signatures for repaying at pool rates', async () => {
+        it('checks missing approvals and signatures for repaying at pool rates', async () => {
           await controller.revokeDelegate(proxy.address, { from: user1 })
           let result = await proxy.repayMinimumFYDaiDebtForDaiCheck(pool.address, { from: user1 })
 
