const Vat = artifacts.require('Vat');
const GemJoin = artifacts.require('GemJoin');
const DaiJoin = artifacts.require('DaiJoin');
const Weth = artifacts.require("WETH9");
const ERC20 = artifacts.require("TestERC20");
const Pot = artifacts.require('Pot');
const Chai = artifacts.require('Chai');
const GasToken = artifacts.require('GasToken1');
const ChaiOracle = artifacts.require('ChaiOracle');
const WethOracle = artifacts.require('WethOracle');
const Treasury = artifacts.require('Treasury');
const YDai = artifacts.require('YDai');
const Dealer = artifacts.require('Dealer');

const helper = require('ganache-time-traveler');
const truffleAssert = require('truffle-assertions');
const { BN, expectRevert } = require('@openzeppelin/test-helpers');
const { toWad, toRay, toRad, addBN, subBN, mulRay, divRay } = require('./shared/utils');

contract('Dealer: Multi-Series', async (accounts) =>  {
    let [ owner, user ] = accounts;
    let vat;
    let weth;
    let wethJoin;
    let dai;
    let daiJoin;
    let pot;
    let chai;
    let gasToken;
    let chaiOracle;
    let wethOracle;
    let treasury;
    let yDai1;
    let yDai2;
    let dealer;

    let WETH = web3.utils.fromAscii("WETH");
    let CHAI = web3.utils.fromAscii("CHAI");
    let ilk = web3.utils.fromAscii("ETH-A");
    let Line = web3.utils.fromAscii("Line");
    let spotName = web3.utils.fromAscii("spot");
    let linel = web3.utils.fromAscii("line");

    let snapshot;
    let snapshotId;

    const limits = toRad(10000);
    const spot  = toRay(1.5);
    const rate  = toRay(1.25);
    const daiDebt = toWad(120);
    const daiTokens = mulRay(daiDebt, rate);
    const wethTokens = divRay(daiTokens, spot);
    let maturity;

    beforeEach(async() => {
        snapshot = await helper.takeSnapshot();
        snapshotId = snapshot['result'];

        // Setup vat
        vat = await Vat.new();
        await vat.init(ilk, { from: owner });

        weth = await Weth.new({ from: owner });
        wethJoin = await GemJoin.new(vat.address, ilk, weth.address, { from: owner });

        dai = await ERC20.new(0, { from: owner });
        daiJoin = await DaiJoin.new(vat.address, dai.address, { from: owner });

        await vat.file(ilk, spotName, spot, { from: owner });
        await vat.file(ilk, linel, limits, { from: owner });
        await vat.file(Line, limits); // TODO: Why can't we specify `, { from: owner }`?
        await vat.fold(ilk, vat.address, subBN(rate, toRay(1)), { from: owner }); // Fold only the increase from 1.0

        // Setup pot
        pot = await Pot.new(vat.address);

        // Permissions
        await vat.rely(vat.address, { from: owner });
        await vat.rely(wethJoin.address, { from: owner });
        await vat.rely(daiJoin.address, { from: owner });
        await vat.rely(pot.address, { from: owner });
        await vat.hope(daiJoin.address, { from: owner });
        await vat.hope(wethJoin.address, { from: owner });

        // Setup chai
        chai = await Chai.new(
            vat.address,
            pot.address,
            daiJoin.address,
            dai.address,
        );

        // Setup GasToken
        gasToken = await GasToken.new();

        // Setup Oracle
        wethOracle = await WethOracle.new(vat.address, { from: owner });

        // Setup ChaiOracle
        chaiOracle = await ChaiOracle.new(pot.address, { from: owner });

        // Set treasury
        treasury = await Treasury.new(
            dai.address,
            chai.address,
            chaiOracle.address,
            weth.address,
            daiJoin.address,
            wethJoin.address,
            vat.address,
        );

        // Setup Dealer
        dealer = await Dealer.new(
            treasury.address,
            dai.address,
            weth.address,
            wethOracle.address,
<<<<<<< HEAD
            chai.address,
            chaiOracle.address,
=======
            gasToken.address,
            WETH,
>>>>>>> d15a825d
            { from: owner },
        );
        treasury.grantAccess(dealer.address, { from: owner });
    });

    afterEach(async() => {
        await helper.revertToSnapshot(snapshotId);
    });

    it("adds series", async() => {
        // Setup yDai
        const block = await web3.eth.getBlockNumber();
        maturity1 = (await web3.eth.getBlock(block)).timestamp + 1000;
        
        assert.equal(
            await dealer.containsSeries(maturity1),
            false,
            "Dealer should not contain any maturity",
        );

        yDai1 = await YDai.new(
            vat.address,
            pot.address,
            treasury.address,
            maturity1,
            "Name1",
            "Symbol1",
            { from: owner },
        );
        treasury.grantAccess(yDai1.address, { from: owner });

        await dealer.addSeries(yDai1.address, { from: owner });
        yDai1.grantAccess(dealer.address, { from: owner });

        assert.equal(
            await dealer.containsSeries(maturity1),
            true,
            "Dealer should contain " + (await yDai1.name.call()),
        );
    });

    it("adds several series", async() => {
        // Setup yDai
        const block = await web3.eth.getBlockNumber();
        maturity1 = (await web3.eth.getBlock(block)).timestamp + 1000;
        yDai1 = await YDai.new(
            vat.address,
            pot.address,
            treasury.address,
            maturity1,
            "Name1",
            "Symbol1",
            { from: owner },
        );
        treasury.grantAccess(yDai1.address, { from: owner });

        maturity2 = (await web3.eth.getBlock(block)).timestamp + 2000;
        yDai2 = await YDai.new(
            vat.address,
            pot.address,
            treasury.address,
            maturity2,
            "Name2",
            "Symbol2",
            { from: owner },
        );
        treasury.grantAccess(yDai2.address, { from: owner });

        await dealer.addSeries(yDai1.address, { from: owner });
        yDai1.grantAccess(dealer.address, { from: owner });
        await dealer.addSeries(yDai2.address, { from: owner });
        yDai2.grantAccess(dealer.address, { from: owner });

        assert.equal(
            await dealer.containsSeries(maturity1),
            true,
            "Dealer should contain " + (await yDai1.name.call()),
        );
        assert.equal(
            await dealer.containsSeries(maturity2),
            true,
            "Dealer should contain " + (await yDai2.name.call()),
        );
        assert.equal(
            await dealer.series(maturity1),
            yDai1.address,
            "Dealer should have the contract for " + (await yDai1.name.call()),
        );
        assert.equal(
            await dealer.series(maturity2),
            yDai2.address,
            "Dealer should have the contract for " + (await yDai2.name.call()),
        );
    });

    it("can't add same series twice", async() => {
    
        // Setup yDai
        const block = await web3.eth.getBlockNumber();
        maturity1 = (await web3.eth.getBlock(block)).timestamp + 1000;
        yDai1 = await YDai.new(
            vat.address,
            pot.address,
            treasury.address,
            maturity1,
            "Name1",
            "Symbol1",
            { from: owner },
        );
        treasury.grantAccess(yDai1.address, { from: owner });

        await dealer.addSeries(yDai1.address, { from: owner });
        yDai1.grantAccess(dealer.address, { from: owner });
        await expectRevert(
            dealer.addSeries(yDai1.address, { from: owner }),
            "Dealer: Series already added",
        );
    });
});<|MERGE_RESOLUTION|>--- conflicted
+++ resolved
@@ -116,13 +116,9 @@
             dai.address,
             weth.address,
             wethOracle.address,
-<<<<<<< HEAD
             chai.address,
             chaiOracle.address,
-=======
             gasToken.address,
-            WETH,
->>>>>>> d15a825d
             { from: owner },
         );
         treasury.grantAccess(dealer.address, { from: owner });
