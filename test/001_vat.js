--- conflicted
+++ resolved
@@ -37,16 +37,10 @@
         dai = await ERC20.new(0, { from: owner }); 
         daiJoin = await DaiJoin.new(vat.address, dai.address, { from: owner });
 
-<<<<<<< HEAD
         await vat.file(ilk, spotName, toRay(spot), { from: owner });
         await vat.file(ilk, linel, toRad(limits), { from: owner });
         await vat.file(Line, toRad(limits)); // TODO: Why can't we specify `, { from: owner }`?
         await vat.fold(ilk, vat.address, toRay(rate - 1), { from: owner }); // 1 + 0.25
-=======
-        await vat.file(ilk, spotName, spot, { from: owner });
-        await vat.file(ilk, linel, limits, { from: owner });
-        await vat.file(Line, limits); // TODO: Why can't we specify `, { from: owner }`? */
->>>>>>> c7aa789f
 
         // Vat permissions
         await vat.rely(wethJoin.address, { from: owner }); // `owner` authorizing `wethJoin` to operate for `vat`
@@ -103,19 +97,8 @@
 
         it('should deposit collateral and borrow Dai', async() => {
             
-<<<<<<< HEAD
             await vat.frob(ilk, owner, owner, owner, toWad(wethTokens), toWad(daiDebt), { from: owner });
-            //let ink = (await vat.urns(ilk, owner)).ink;
-            // const pow = web3.utils.toBN('47')
-            // const daiRad =  web3.utils.toBN('10').pow(pow).toString(); // 100 dai in RAD
-            /* assert.equal(
-                await vat.dai(owner),   
-                '125000000000000000000000000000000000000000000000',
-            ); */
-=======
-            await vat.frob(ilk, owner, owner, owner, wethTokens, daiDebt, { from: owner });
-
->>>>>>> c7aa789f
+
             assert.equal(
                 (await vat.urns(ilk, owner)).ink,   
                 toWad(wethTokens).toString(),
