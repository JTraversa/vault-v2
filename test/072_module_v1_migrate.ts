--- conflicted
+++ resolved
@@ -119,17 +119,11 @@
   it('reverts if the minimum fyDai price is not reached', async () => {
     const poolTokensToBurn = (await v1PoolDec.balanceOf(owner)).div(2)
     await v1PoolDec.transfer(module.address, poolTokensToBurn)
-<<<<<<< HEAD
-    await expect(module.burnForDai(v1PoolDec.address, owner, poolTokensToBurn, WAD.mul(2))).to.be.revertedWith(
-      'Minimum FYDai price not reached'
-    )
-=======
     await expect(module.burnForDai(
       v1PoolDec.address,
       owner,
       poolTokensToBurn,
       WAD.mul(2)
     )).to.be.revertedWith('Minimum FYDai price not reached')
->>>>>>> ad39c9e7
   })
 })