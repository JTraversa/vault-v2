<<<<<<< HEAD
const Vat = artifacts.require('Vat');
const Pot = artifacts.require('Pot');
const YDai = artifacts.require('YDai');
const ERC20Dealer = artifacts.require('ERC20Dealer');
const TestERC20 = artifacts.require("TestERC20");
const UniLPOracle = artifacts.require('UniLPOracle');
const Uniswap = artifacts.require('./Uniswap');

const truffleAssert = require('truffle-assertions');
const helper = require('ganache-time-traveler');

contract('UniLPOracle', async (accounts) =>  {
    let [ owner ] = accounts;
    let vat;
    let pot;
    let yDai;
    let uniLPDealer;
    let uniLPToken;
    let uniLPOracle;
=======
const UniLPOracle = artifacts.require('./UniLPOracle');
const Uniswap = artifacts.require('./Uniswap');

contract('UniLPOracle', async (accounts) =>  {
    let [ owner ] = accounts;
>>>>>>> 30a44f93
    let uniswap;

    const RAY  = "1000000000000000000000000000";

    beforeEach(async() => {
<<<<<<< HEAD
        snapshot = await helper.takeSnapshot();
        snapshotId = snapshot['result'];

        vat = await Vat.new();
        await vat.init(ilk, { from: owner });

        // Setup vat
        await vat.file(ilk, spot,    RAY, { from: owner });
        await vat.file(ilk, linel, limits, { from: owner });
        await vat.file(Line,       limits); // TODO: Why can't we specify `, { from: owner }`?
        await vat.rely(vat.address, { from: owner });

        // Setup pot
        pot = await Pot.new(vat.address);
        await vat.rely(pot.address, { from: owner });
        // Do we need to set the dsr to something different than one?

        // Setup yDai
        const block = await web3.eth.getBlockNumber();
        maturity = (await web3.eth.getBlock(block)).timestamp + 1000;
        yDai = await YDai.new(vat.address, pot.address, maturity, "Name", "Symbol");

        // Setup uniLPToken Token
        uniLPToken = await TestERC20.new(0, { from: owner }); 

        // Setup Oracle
=======
>>>>>>> 30a44f93
        uniswap = await Uniswap.new();
        // Setup UniLPOracle
        uniLPOracle = await UniLPOracle.new(uniswap.address, { from: owner });

        // Setup ERC20Dealer
        uniLPDealer = await ERC20Dealer.new(yDai.address, uniLPToken.address, uniLPOracle.address, { from: owner });
        yDai.grantAccess(uniLPDealer.address, { from: owner });
    });

    afterEach(async() => {
        await helper.revertToSnapshot(snapshotId);
    });

    it("should calculate price", async() => {
        const supply0 = web3.utils.toWei("10");
        const supply1 = web3.utils.toWei("40");
        await uniswap.setReserves(supply0, supply1);

        const totalSupply = web3.utils.toWei("20");
        await uniswap.setTotalSupply(totalSupply);

        const amount = web3.utils.toWei("5");
        const n0 = web3.utils.toBN(supply0);
        const n1 = web3.utils.toBN(supply1);
        const tS = web3.utils.toBN(totalSupply);
        let root = Math.sqrt(n0*n1);
        let term = web3.utils.toBN(root);
        let expectedResult = term.mul(web3.utils.toBN('2'))
            .mul(web3.utils.toBN(RAY))
            .div(tS);

        result = (await uniLPOracle.price.call()).toString();
        
        assert.equal(  
            result, 
            expectedResult
        );
    });
<<<<<<< HEAD

    describe("ERC20Dealer tests", () => {
        beforeEach(async() => {
            const supply0 = web3.utils.toWei("10");
            const supply1 = web3.utils.toWei("40");
            await uniswap.setReserves(supply0, supply1);
    
            const totalSupply = web3.utils.toWei("20");
            await uniswap.setTotalSupply(totalSupply);
        });

        it("allows user to post collateral", async() => {
            assert.equal(
                (await uniswap.totalSupply()),   
                web3.utils.toWei("20"),
                "Uniswap doesn't have supply",
            );
            assert.equal(
                (await uniLPToken.balanceOf(uniLPDealer.address)),   
                web3.utils.toWei("0"),
                "ERC20Dealer has collateral",
            );
            assert.equal(
                (await uniLPDealer.unlockedOf.call(owner)),   
                0,
                "Owner has unlocked collateral",
            );
            
            let amount = web3.utils.toWei("100");
            await uniLPToken.mint(owner, amount, { from: owner });
            await uniLPToken.approve(uniLPDealer.address, amount, { from: owner }); 
            await uniLPDealer.post(owner, amount, { from: owner });

            assert.equal(
                (await uniLPToken.balanceOf(uniLPDealer.address)),   
                amount,
                "ERC20Dealer should have collateral",
            );
            assert.equal(
                (await uniLPDealer.unlockedOf.call(owner)),   
                amount,
                "Owner should have unlocked collateral",
            );
        });

        describe("with posted collateral", () => {
            beforeEach(async() => {
                let amount = web3.utils.toWei("100");
                await uniLPToken.mint(owner, amount, { from: owner });
                await uniLPToken.approve(uniLPDealer.address, amount, { from: owner }); 
                await uniLPDealer.post(owner, amount, { from: owner });
            });

            it("allows user to withdraw collateral", async() => {
                let amount = web3.utils.toWei("100");
                assert.equal(
                    (await uniLPToken.balanceOf(uniLPDealer.address)),   
                    amount,
                    "ERC20Dealer does not have collateral",
                );
                assert.equal(
                    (await uniLPDealer.unlockedOf.call(owner)),   
                    amount,
                    "Owner does not have unlocked collateral",
                );
                assert.equal(
                    (await uniLPToken.balanceOf(owner)),   
                    0,
                    "Owner has collateral in hand"
                );
                
                await uniLPDealer.withdraw(owner, amount, { from: owner });

                assert.equal(
                    (await uniLPToken.balanceOf(owner)),   
                    amount,
                    "Owner should have collateral in hand"
                );
                assert.equal(
                    (await uniLPToken.balanceOf(uniLPDealer.address)),   
                    0,
                    "ERC20Dealer should not have collateral",
                );
                assert.equal(
                    (await uniLPDealer.unlockedOf.call(owner)),   
                    0,
                    "Owner should not have unlocked collateral",
                );
            });

            it("allows to borrow yDai", async() => {
                let amount = web3.utils.toWei("100");
                assert.equal(
                    (await uniLPDealer.unlockedOf.call(owner)),   
                    amount,
                    "Owner does not have unlocked collateral",
                );
                assert.equal(
                    (await yDai.balanceOf(owner)),   
                    0,
                    "Owner has yDai",
                );
                assert.equal(
                    (await uniLPDealer.debtOf.call(owner)),   
                    0,
                    "Owner has debt",
                );
        
                await uniLPDealer.borrow(owner, amount, { from: owner });

                assert.equal(
                    (await yDai.balanceOf(owner)),   
                    amount,
                    "Owner should have yDai",
                );
                assert.equal(
                    (await uniLPDealer.debtOf.call(owner)),   
                    amount,
                    "Owner should have debt",
                );
                /* assert.equal(
                    (await uniLPDealer.unlockedOf.call(owner)),   
                    0,
                    "Owner should not have unlocked collateral",
                ); */
            });

            describe("with borrowed yDai", () => {
                beforeEach(async() => {
                    let amount = web3.utils.toWei("100");
                    await uniLPDealer.borrow(owner, amount, { from: owner });
                });

                it("allows to repay yDai", async() => {
                    let amount = web3.utils.toWei("100");
                    assert.equal(
                        (await yDai.balanceOf(owner)),   
                        amount,
                        "Owner does not have yDai",
                    );
                    assert.equal(
                        (await uniLPDealer.debtOf.call(owner)),   
                        amount,
                        "Owner does not have debt",
                    );
                    /* assert.equal(
                        (await uniLPDealer.unlockedOf.call(owner)),   
                        0,
                        "Owner has unlocked collateral",
                    ); */

                    await yDai.approve(uniLPDealer.address, amount, { from: owner });
                    await uniLPDealer.repay(owner, amount, { from: owner });
        
                    assert.equal(
                        (await uniLPDealer.unlockedOf.call(owner)),   
                        amount,
                        "Owner should have unlocked collateral",
                    );
                    assert.equal(
                        (await yDai.balanceOf(owner)),   
                        0,
                        "Owner should not have yDai",
                    );
                    assert.equal(
                        (await uniLPDealer.debtOf.call(owner)),   
                        0,
                        "Owner should not have debt",
                    );
                });
            });
        });
    });
=======
>>>>>>> 30a44f93
});<|MERGE_RESOLUTION|>--- conflicted
+++ resolved
@@ -1,4 +1,3 @@
-<<<<<<< HEAD
 const Vat = artifacts.require('Vat');
 const Pot = artifacts.require('Pot');
 const YDai = artifacts.require('YDai');
@@ -18,19 +17,19 @@
     let uniLPDealer;
     let uniLPToken;
     let uniLPOracle;
-=======
-const UniLPOracle = artifacts.require('./UniLPOracle');
-const Uniswap = artifacts.require('./Uniswap');
-
-contract('UniLPOracle', async (accounts) =>  {
-    let [ owner ] = accounts;
->>>>>>> 30a44f93
     let uniswap;
-
+    let maturity;
+    let ilk = web3.utils.fromAscii("ETH-A")
+    let Line = web3.utils.fromAscii("Line")
+    let spot = web3.utils.fromAscii("spot")
+    let linel = web3.utils.fromAscii("line")
+    let snapshot;
+    let snapshotId;
     const RAY  = "1000000000000000000000000000";
+    const RAD = web3.utils.toBN('49')
+    const limits =  web3.utils.toBN('10').pow(RAD).toString();
 
     beforeEach(async() => {
-<<<<<<< HEAD
         snapshot = await helper.takeSnapshot();
         snapshotId = snapshot['result'];
 
@@ -57,8 +56,6 @@
         uniLPToken = await TestERC20.new(0, { from: owner }); 
 
         // Setup Oracle
-=======
->>>>>>> 30a44f93
         uniswap = await Uniswap.new();
         // Setup UniLPOracle
         uniLPOracle = await UniLPOracle.new(uniswap.address, { from: owner });
@@ -97,7 +94,6 @@
             expectedResult
         );
     });
-<<<<<<< HEAD
 
     describe("ERC20Dealer tests", () => {
         beforeEach(async() => {
@@ -271,6 +267,4 @@
             });
         });
     });
-=======
->>>>>>> 30a44f93
 });