const Test = artifacts.require('WhitepaperInvariantWrapper')
const YieldMath = artifacts.require('YieldMathMock')

// @ts-ignore
import helper from 'ganache-time-traveler'
import { Contract } from '../shared/fixtures'
// @ts-ignore
import { BN } from '@openzeppelin/test-helpers'

contract('YieldMath - Reserves Value Invariant', async (accounts) => {
  let snapshot: any
  let snapshotId: string

  let test: Contract
  let yieldMath: Contract

  const b = new BN('18446744073709551615')
  const k = b.div(new BN('126144000'))
  const g1 = new BN('950').mul(b).div(new BN('1000')) // Sell Dai to the pool
  const g2 = new BN('1000').mul(b).div(new BN('950')) // Sell eDai to the pool

  beforeEach(async () => {
    snapshot = await helper.takeSnapshot()
    snapshotId = snapshot['result']

    // Setup YieldMathDAIWrapper
    test = await Test.new()
    yieldMath = await YieldMath.new()
  })

<<<<<<< HEAD
  it.only('Outputs the invariant for daiOutForEDaiIn', async () => {
=======
  it('Outputs the invariant for daiOutForYDaiIn', async () => {
>>>>>>> 1061232c
    // maxDaiReserves = 10**27; // $1B
    // maxEDaiReserves = 10**27; // $1B
    // maxTrade = 10**26; // $100M
    // maxTimeTillMaturity = 31556952;

    // const minDaiReserves = '1000000000000000000000' // 10**21; // $1000
    // const minEDaiReserves = '1000000000000000000000' // 10**21; // $1000
    // const minTrade = '1000000000000000000' // 10**18; // $1
    // const minTimeTillMaturity = 1;

    // const daiReserves = minDaiReserves
    // const eDaiReserves = minEDaiReserves
    // const eDaiIn = minTrade
    // const timeTillMaturity = minTimeTillMaturity

    const daiReserves = new BN('1000000000000000000000')
    const eDaiReserves = new BN('1000000000000000000001')
    const eDaiIn = new BN('1000000000000000000')
    const timeTillMaturity = new BN('1')

    console.log('eDai Reserves:       ' + eDaiReserves.toString())
    console.log('Dai Reserves:        ' + daiReserves.toString())
    console.log('Time until maturity: ' + timeTillMaturity.toString())
    console.log(
      'Reserves value:      ' + (await test.whitepaperInvariant(daiReserves, eDaiReserves, timeTillMaturity)).toString()
    )
    const daiOut = await yieldMath.daiOutForEDaiIn64(daiReserves, eDaiReserves, eDaiIn, timeTillMaturity, k, g2)
    console.log('eDai in:             ' + eDaiIn.toString())
    console.log('Dai out:             ' + daiOut.toString())
    // console.log('eDai Reserves:       ' + eDaiReserves.add(eDaiIn).toString())
    // console.log('Dai Reserves:        ' + daiReserves.sub(daiOut).toString())
    // console.log('Time until maturity: ' + timeTillMaturity.toString())
    console.log(
      'Reserves value:      ' +
        (await test.whitepaperInvariant(daiReserves.sub(daiOut), eDaiReserves.add(eDaiIn), timeTillMaturity)).toString()
    )
    // console.log((await test.testLiquidityInvariant('66329041300990984000', '34400000000000000000', '10000000000000000000', '31556951')).toString());
  })

  it('Buys Dai and reverses the trade', async () => {
    // maxDaiReserves = 10**27; // $1B
    // maxEDaiReserves = 10**27; // $1B
    // maxTrade = 10**26; // $100M
    // maxTimeTillMaturity = 31556952;

    // const minDaiReserves = '1000000000000000000000' // 10**21; // $1000
    // const minEDaiReserves = '1000000000000000000000' // 10**21; // $1000
    // const minTrade = '1000000000000000000' // 10**18; // $1
    // const minTimeTillMaturity = 1;

    // const daiReserves = minDaiReserves
    // const eDaiReserves = minEDaiReserves
    // const eDaiIn = minTrade
    // const timeTillMaturity = minTimeTillMaturity

    const daiReserves = new BN('786100583545859324586665')
    const eDaiReserves = new BN('21446358147545110233910802')
    const daiOut = new BN('1000000001781921161')
    const timeTillMaturity = '94105225'

    console.log('eDai Reserves:       ' + eDaiReserves.toString())
    console.log('Dai Reserves:        ' + daiReserves.toString())
    console.log('Time until maturity: ' + timeTillMaturity.toString())
    console.log('Dai out:             ' + daiOut.toString())

    console.log(
      'Reserves value:      ' + (await test.whitepaperInvariant(daiReserves, eDaiReserves, timeTillMaturity)).toString()
    )
    const eDaiAmount = await yieldMath.eDaiInForDaiOut64(daiReserves, eDaiReserves, daiOut, timeTillMaturity, k, g2)
    console.log('eDai intermediate:   ' + eDaiAmount.toString())
    console.log(
      'Reserves value:      ' +
        (
          await test.whitepaperInvariant(daiReserves.sub(daiOut), eDaiReserves.add(eDaiAmount), timeTillMaturity)
        ).toString()
    )
    const daiIn = await yieldMath.daiInForEDaiOut64(
      daiReserves.sub(daiOut),
      eDaiReserves.add(eDaiAmount),
      eDaiAmount,
      timeTillMaturity,
      k,
      g1
    )
    console.log('Dai in:              ' + daiIn.toString())
    console.log(
      'Reserves value:      ' +
        (await test.whitepaperInvariant(daiReserves.add(daiIn).sub(daiOut), eDaiReserves, timeTillMaturity)).toString()
    )
  })
})<|MERGE_RESOLUTION|>--- conflicted
+++ resolved
@@ -28,11 +28,7 @@
     yieldMath = await YieldMath.new()
   })
 
-<<<<<<< HEAD
-  it.only('Outputs the invariant for daiOutForEDaiIn', async () => {
-=======
-  it('Outputs the invariant for daiOutForYDaiIn', async () => {
->>>>>>> 1061232c
+  it('Outputs the invariant for daiOutForEDaiIn', async () => {
     // maxDaiReserves = 10**27; // $1B
     // maxEDaiReserves = 10**27; // $1B
     // maxTrade = 10**26; // $100M
