import { id, constants } from '@yield-protocol/utils-v2'

import { sendStatic } from './helpers'

import { SignerWithAddress } from '@nomiclabs/hardhat-ethers/dist/src/signer-with-address'

const { WAD, THREE_MONTHS, ETH, DAI, USDC } = constants
import { CHI, RATE } from '../../src/constants'

import CauldronArtifact from '../../artifacts/contracts/Cauldron.sol/Cauldron.json'
import LadleArtifact from '../../artifacts/contracts/Ladle.sol/Ladle.json'
import WandArtifact from '../../artifacts/contracts/Wand.sol/Wand.json'
import WitchArtifact from '../../artifacts/contracts/Witch.sol/Witch.json'
import JoinFactoryArtifact from '../../artifacts/contracts/JoinFactory.sol/JoinFactory.json'
import PoolFactoryMockArtifact from '../../artifacts/contracts/mocks/PoolFactoryMock.sol/PoolFactoryMock.json'

import ChainlinkMultiOracleArtifact from '../../artifacts/contracts/oracles/chainlink/ChainlinkMultiOracle.sol/ChainlinkMultiOracle.json'
import CompoundMultiOracleArtifact from '../../artifacts/contracts/oracles/compound/CompoundMultiOracle.sol/CompoundMultiOracle.json'
import ChainlinkAggregatorV3MockArtifact from '../../artifacts/contracts/mocks/oracles/chainlink/ChainlinkAggregatorV3Mock.sol/ChainlinkAggregatorV3Mock.json'
import CTokenRateMockArtifact from '../../artifacts/contracts/mocks/oracles/compound/CTokenRateMock.sol/CTokenRateMock.json'
import CTokenChiMockArtifact from '../../artifacts/contracts/mocks/oracles/compound/CTokenChiMock.sol/CTokenChiMock.json'

import ERC20MockArtifact from '../../artifacts/contracts/mocks/ERC20Mock.sol/ERC20Mock.json'
import WETH9MockArtifact from '../../artifacts/contracts/mocks/WETH9Mock.sol/WETH9Mock.json'
import DAIMockArtifact from '../../artifacts/contracts/mocks/DAIMock.sol/DAIMock.json'
import USDCMockArtifact from '../../artifacts/contracts/mocks/USDCMock.sol/USDCMock.json'

import { Cauldron } from '../../typechain/Cauldron'
import { Join } from '../../typechain/Join'
import { FYToken } from '../../typechain/FYToken'
import { Ladle } from '../../typechain/Ladle'
import { Witch } from '../../typechain/Witch'
import { JoinFactory } from '../../typechain/JoinFactory'
import { FYTokenFactory } from '../../typechain/FYTokenFactory'
import { Wand } from '../../typechain/Wand'
import { PoolMock } from '../../typechain/PoolMock'
import { PoolFactoryMock } from '../../typechain/PoolFactoryMock'
import { OracleMock } from '../../typechain/OracleMock'
import { ISourceMock } from '../../typechain/ISourceMock'
import { ChainlinkMultiOracle } from '../../typechain/ChainlinkMultiOracle'
import { CompoundMultiOracle } from '../../typechain/CompoundMultiOracle'
import { SafeERC20Namer } from '../../typechain/SafeERC20Namer'

import { ERC20Mock } from '../../typechain/ERC20Mock'
import { WETH9Mock } from '../../typechain/WETH9Mock'
import { DAIMock } from '../../typechain/DAIMock'
import { USDCMock } from '../../typechain/USDCMock'

import { LadleWrapper } from '../../src/ladleWrapper'
import { getLastVaultId } from '../../src/helpers'

import { ethers, waffle } from 'hardhat'
const { deployContract } = waffle

export class YieldEnvironment {
  owner: SignerWithAddress
  cauldron: Cauldron
  ladle: LadleWrapper
  witch: Witch
  joinFactory: JoinFactory
  poolFactory: PoolFactoryMock
  wand: Wand
  assets: Map<string, ERC20Mock>
  oracles: Map<string, OracleMock>
  series: Map<string, FYToken>
  pools: Map<string, PoolMock>
  joins: Map<string, Join>
  vaults: Map<string, Map<string, string>>

  constructor(
    owner: SignerWithAddress,
    cauldron: Cauldron,
    ladle: LadleWrapper,
    witch: Witch,
    joinFactory: JoinFactory,
    poolFactory: PoolFactoryMock,
    wand: Wand,
    assets: Map<string, ERC20Mock>,
    oracles: Map<string, OracleMock>,
    series: Map<string, FYToken>,
    pools: Map<string, PoolMock>,
    joins: Map<string, Join>,
    vaults: Map<string, Map<string, string>>
  ) {
    this.owner = owner
    this.cauldron = cauldron
    this.ladle = ladle
    this.witch = witch
    this.joinFactory = joinFactory
    this.poolFactory = poolFactory
    this.wand = wand
    this.assets = assets
    this.oracles = oracles
    this.series = series
    this.pools = pools
    this.joins = joins
    this.vaults = vaults
  }

  public static async cauldronGovAuth(cauldron: Cauldron, receiver: string) {
    await cauldron.grantRoles(
      [
<<<<<<< HEAD
        id('addAsset(bytes6,address)'),
        id('addSeries(bytes6,bytes6,address)'),
        id('addIlks(bytes6,bytes6[])'),
        id('setDebtLimits(bytes6,bytes6,uint96,uint24,uint8)'),
        id('setLendingOracle(bytes6,address)'),
        id('setSpotOracle(bytes6,bytes6,address,uint32)'),
=======
        id(cauldron.interface, 'addAsset(bytes6,address)'),
        id(cauldron.interface, 'addSeries(bytes6,bytes6,address)'),
        id(cauldron.interface, 'addIlks(bytes6,bytes6[])'),
        id(cauldron.interface, 'setDebtLimits(bytes6,bytes6,uint96,uint24,uint8)'),
        id(cauldron.interface, 'setRateOracle(bytes6,address)'),
        id(cauldron.interface, 'setSpotOracle(bytes6,bytes6,address,uint32)'),
>>>>>>> 021fc5c3
      ],
      receiver
    )
  }

  public static async cauldronLadleAuth(cauldron: Cauldron, receiver: string) {
    await cauldron.grantRoles(
      [
        id(cauldron.interface, 'build(address,bytes12,bytes6,bytes6)'),
        id(cauldron.interface, 'destroy(bytes12)'),
        id(cauldron.interface, 'tweak(bytes12,bytes6,bytes6)'),
        id(cauldron.interface, 'give(bytes12,address)'),
        id(cauldron.interface, 'pour(bytes12,int128,int128)'),
        id(cauldron.interface, 'stir(bytes12,bytes12,uint128,uint128)'),
        id(cauldron.interface, 'roll(bytes12,bytes6,int128)'),
      ],
      receiver
    )
  }

  public static async cauldronWitchAuth(cauldron: Cauldron, receiver: string) {
    await cauldron.grantRoles(
      [
        id(cauldron.interface, 'give(bytes12,address)'),
        id(cauldron.interface, 'grab(bytes12,address)'),
        id(cauldron.interface, 'slurp(bytes12,uint128,uint128)'),
      ],
      receiver
    )
  }

  public static async ladleGovAuth(ladle: LadleWrapper, receiver: string) {
    await ladle.grantRoles(
      [
        id(ladle.ladle.interface, 'addJoin(bytes6,address)'),
        id(ladle.ladle.interface, 'addPool(bytes6,address)'),
        id(ladle.ladle.interface, 'addModule(address,bool)'),
        id(ladle.ladle.interface, 'setFee(uint256)'),
      ],
      receiver
    )
  }

  public static async wandAuth(wand: Wand, receiver: string) {
    await wand.grantRoles(
      [
        id(wand.interface, 'addAsset(bytes6,address)'),
        id(wand.interface, 'makeBase(bytes6,address)'),
        id(wand.interface, 'makeIlk(bytes6,bytes6,address,uint32,uint96,uint24,uint8)'),
        id(wand.interface, 'addSeries(bytes6,bytes6,uint32,bytes6[],string,string)'),
      ],
      receiver
    )
  }

  public static async witchGovAuth(witch: Witch, receiver: string) {
    await witch.grantRoles(
      [id(witch.interface, 'point(bytes32,address)'), id(witch.interface, 'setIlk(bytes6,uint32,uint64,uint128)')],
      receiver
    )
  }

  public static async joinFactoryAuth(joinFactory: JoinFactory, receiver: string) {
    await joinFactory.grantRoles([id(joinFactory.interface, 'createJoin(address)')], receiver)
  }

  public static async fyTokenFactoryAuth(fyTokenFactory: FYTokenFactory, receiver: string) {
    await fyTokenFactory.grantRoles(
      [id(fyTokenFactory.interface, 'createFYToken(bytes6,address,address,uint32,string,string)')],
      receiver
    )
  }

  // Initialize an asset for testing purposes. Gives the owner powers over it, and approves the join to take the asset from the owner.
  public static async initAsset(
    owner: SignerWithAddress,
    ladle: LadleWrapper,
    assetId: string,
    asset: ERC20Mock | DAIMock | USDCMock | WETH9Mock
  ): Promise<Join> {
    const join = (await ethers.getContractAt('Join', await ladle.joins(assetId), owner)) as Join
    await asset.approve(await ladle.joins(assetId), ethers.constants.MaxUint256) // Owner approves all joins to take from him. Only testing

    await join.grantRoles(
      [
        id(join.interface, 'join(address,uint128)'),
        id(join.interface, 'exit(address,uint128)'),
        id(join.interface, 'retrieve(address,address)'),
        id(join.interface, 'setFlashFeeFactor(uint256)'),
      ],
      await owner.getAddress()
    ) // Only test environment

    await asset.mint(await owner.getAddress(), WAD.mul(100000))

    return join
  }

  // Initialize a mock pool, with assets printed out of thin air. Also give the owner the right to mint fyToken at will.
  public static async initPool(owner: SignerWithAddress, pool: PoolMock, base: ERC20Mock, fyToken: FYToken) {
    await base.mint(pool.address, WAD.mul(1000000))
    await pool.mint(await owner.getAddress(), true, 0)
    await fyToken.grantRole(id(fyToken.interface, 'mint(address,uint256)'), await owner.getAddress()) // Only test environment
    await fyToken.mint(pool.address, WAD.mul(1100000))
    await pool.sync()

    return pool
  }

  // Set up a test environment. Provide at least one asset identifier.
  public static async setup(owner: SignerWithAddress, assetIds: Array<string>, seriesIds: Array<string>) {
    const ownerAdd = await owner.getAddress()
    const assets: Map<string, ERC20Mock> = new Map()
    const joins: Map<string, Join> = new Map()
    const oracles: Map<string, OracleMock> = new Map()
    const sources: Map<string, ISourceMock> = new Map()
    const series: Map<string, FYToken> = new Map()
    const pools: Map<string, PoolMock> = new Map()
    const vaults: Map<string, Map<string, string>> = new Map()

    // The first asset will be the underlying for all series
    // All assets after the first will be added as collateral for all series
    // If the user didn't specify ETH as an ilk, we add it anyway
    if (assetIds.indexOf(ETH) == -1) assetIds.push(ETH)
    const baseId = assetIds[0]
    const ilkIds = assetIds.slice(1)

    // ==== Mocks ====

    const weth = (await deployContract(owner, WETH9MockArtifact, [])) as WETH9Mock
    const dai = (await deployContract(owner, DAIMockArtifact, [])) as DAIMock
    const usdc = (await deployContract(owner, USDCMockArtifact, [])) as USDCMock

    // For each asset id passed as an argument, we create a Mock ERC20.
    // We also give 100000 tokens of that asset to the owner account.
    for (let assetId of assetIds) {
      const symbol = Buffer.from(assetId.slice(2), 'hex').toString('utf8')
      let asset: ERC20Mock
      if (assetId === DAI) asset = (dai as unknown) as ERC20Mock
      else if (assetId === USDC) asset = (usdc as unknown) as ERC20Mock
      else if (assetId === ETH) asset = (weth as unknown) as ERC20Mock
      else asset = (await deployContract(owner, ERC20MockArtifact, [assetId, symbol])) as ERC20Mock

      assets.set(assetId, asset)
    }
    const base = assets.get(baseId) as ERC20Mock

    const cTokenRate = (await deployContract(owner, CTokenRateMockArtifact, [])) as ISourceMock
    await cTokenRate.set(WAD.mul(2).mul(10000000000))
    sources.set(RATE, cTokenRate)
    const cTokenChi = (await deployContract(owner, CTokenChiMockArtifact, [])) as ISourceMock
    await cTokenChi.set(WAD.mul(10000000000))
    sources.set(CHI, cTokenChi)

    for (let ilkId of ilkIds) {
      const aggregator = (await deployContract(owner, ChainlinkAggregatorV3MockArtifact)) as ISourceMock
      await aggregator.set(WAD.div(2))
      sources.set(ilkId, aggregator)
    }

    const ethAggregator = (await deployContract(owner, ChainlinkAggregatorV3MockArtifact)) as ISourceMock
    await ethAggregator.set(WAD.div(2))
    sources.set(ETH, ethAggregator)

    const daiAggregator = (await deployContract(owner, ChainlinkAggregatorV3MockArtifact)) as ISourceMock
    await daiAggregator.set(WAD.div(2))
    sources.set(DAI, daiAggregator)

    const usdcAggregator = (await deployContract(owner, ChainlinkAggregatorV3MockArtifact)) as ISourceMock
    await usdcAggregator.set(WAD.div(2))
    sources.set(USDC, usdcAggregator)

    // ==== Libraries ====
    const SafeERC20NamerFactory = await ethers.getContractFactory('SafeERC20Namer')
    const safeERC20NamerLibrary = ((await SafeERC20NamerFactory.deploy()) as unknown) as SafeERC20Namer
    await safeERC20NamerLibrary.deployed()

    // ==== Protocol ====

    const cauldron = (await deployContract(owner, CauldronArtifact, [])) as Cauldron
    const innerLadle = (await deployContract(owner, LadleArtifact, [cauldron.address, weth.address])) as Ladle
    const ladle = new LadleWrapper(innerLadle)
    const witch = (await deployContract(owner, WitchArtifact, [cauldron.address, ladle.address])) as Witch
    const joinFactory = (await deployContract(owner, JoinFactoryArtifact, [])) as JoinFactory
    const poolFactory = (await deployContract(owner, PoolFactoryMockArtifact, [])) as PoolFactoryMock

    const fyTokenFactoryFactory = await ethers.getContractFactory('FYTokenFactory', {
      libraries: {
        SafeERC20Namer: safeERC20NamerLibrary.address,
      },
    })
    const fyTokenFactory = ((await fyTokenFactoryFactory.deploy()) as unknown) as FYTokenFactory
    await fyTokenFactory.deployed()

    const wand = (await deployContract(owner, WandArtifact, [
      cauldron.address,
      ladle.address,
      witch.address,
      poolFactory.address,
      joinFactory.address,
      fyTokenFactory.address,
    ])) as Wand

    const chiRateOracle = (await deployContract(owner, CompoundMultiOracleArtifact, [])) as CompoundMultiOracle
    const spotOracle = (await deployContract(owner, ChainlinkMultiOracleArtifact, [])) as ChainlinkMultiOracle
    oracles.set(RATE, (chiRateOracle as unknown) as OracleMock)
    oracles.set(CHI, (chiRateOracle as unknown) as OracleMock)

    // ==== Orchestration ====
    await this.cauldronLadleAuth(cauldron, ladle.address)
    await this.cauldronWitchAuth(cauldron, witch.address)

    await this.cauldronGovAuth(cauldron, wand.address)
    await this.ladleGovAuth(ladle, wand.address)
    await this.witchGovAuth(witch, wand.address)
    await this.joinFactoryAuth(joinFactory, wand.address)
    await this.fyTokenFactoryAuth(fyTokenFactory, wand.address)
    await chiRateOracle.grantRole(id(chiRateOracle.interface, 'setSource(bytes6,bytes6,address)'), wand.address)
    await spotOracle.grantRole(
      id(spotOracle.interface, 'setSource(bytes6,address,bytes6,address,address)'),
      wand.address
    )

    // ==== Owner access (only test environment) ====
    await this.cauldronLadleAuth(cauldron, ownerAdd)
    await this.wandAuth(wand, ownerAdd)
    await this.joinFactoryAuth(joinFactory, ownerAdd)
    await this.fyTokenFactoryAuth(fyTokenFactory, ownerAdd)
    await this.cauldronGovAuth(cauldron, ownerAdd)
    await this.ladleGovAuth(ladle, ownerAdd)
    await this.witchGovAuth(witch, ownerAdd)
    await chiRateOracle.grantRole(id(chiRateOracle.interface, 'setSource(bytes6,bytes6,address)'), ownerAdd)
    await spotOracle.grantRole(id(spotOracle.interface, 'setSource(bytes6,address,bytes6,address,address)'), ownerAdd)

    // ==== Add assets and joins ====
    for (let assetId of assetIds) {
      const asset = assets.get(assetId) as ERC20Mock
      await wand.addAsset(assetId, asset.address)
      const joinAddress = (await joinFactory.queryFilter(joinFactory.filters.JoinCreated(asset.address, null)))[0]
        .args[1]
      const join = (await ethers.getContractAt('Join', joinAddress, owner)) as Join

      await this.initAsset(owner, ladle, assetId, asset)
      joins.set(assetId, join)
    }

    // ==== Make baseId the base, creating chi and rate oracles ====
    await chiRateOracle.setSource(baseId, RATE, cTokenRate.address)
    await chiRateOracle.setSource(baseId, CHI, cTokenChi.address)
    await wand.makeBase(baseId, chiRateOracle.address)

    // ==== Make ilkIds the ilks, creating spot oracles and settting debt limits ====
    const ratio = 1000000 //  1000000 == 100% collateralization ratio
    for (let ilkId of ilkIds) {
      const spotSource = sources.get(ilkId) as ISourceMock
      const base = assets.get(baseId) as ERC20Mock
      const ilk = assets.get(ilkId) as ERC20Mock
      await spotOracle.setSource(baseId, base.address, ilkId, ilk.address, spotSource.address)
      await wand.makeIlk(baseId, ilkId, spotOracle.address, ratio, 1000000, 1, await base.decimals())
      oracles.set(ilkId, (spotOracle as unknown) as OracleMock)
    }

    // ==== Add series and pools ====
    // For each series identifier we create a fyToken with the first asset as underlying.
    // The maturities for the fyTokens are in three month intervals, starting three months from now

    const { timestamp } = await ethers.provider.getBlock('latest')
    let count: number = 1
    for (let seriesId of seriesIds) {
      const maturity = timestamp + THREE_MONTHS * count++
      await wand.addSeries(seriesId, baseId, maturity, ilkIds, seriesId, seriesId)
      const fyToken = (await ethers.getContractAt(
        'FYToken',
        (await cauldron.series(seriesId)).fyToken,
        owner
      )) as FYToken
      const pool = (await ethers.getContractAt('PoolMock', await ladle.pools(seriesId), owner)) as PoolMock
      await this.initPool(owner, pool, base, fyToken)
      series.set(seriesId, fyToken)
      pools.set(seriesId, pool)

      await fyToken.grantRoles(
        [
          id(fyToken.interface, 'mint(address,uint256)'),
          id(fyToken.interface, 'burn(address,uint256)'),
          id(fyToken.interface, 'point(bytes32,address)'),
        ],
        ownerAdd
      ) // Only test environment
    }

    // ==== Build some vaults ====
    // For each series and ilk we create a vault - vaults[seriesId][ilkId] = vaultId
    for (let seriesId of seriesIds) {
      const seriesVaults: Map<string, string> = new Map()
      for (let ilkId of ilkIds) {
        await ladle.build(seriesId, ilkId)
        seriesVaults.set(ilkId, await getLastVaultId(cauldron))
      }
      vaults.set(seriesId, seriesVaults)
    }

    return new YieldEnvironment(
      owner,
      cauldron,
      ladle,
      witch,
      joinFactory,
      poolFactory,
      wand,
      assets,
      oracles,
      series,
      pools,
      joins,
      vaults
    )
  }
}<|MERGE_RESOLUTION|>--- conflicted
+++ resolved
@@ -100,21 +100,12 @@
   public static async cauldronGovAuth(cauldron: Cauldron, receiver: string) {
     await cauldron.grantRoles(
       [
-<<<<<<< HEAD
-        id('addAsset(bytes6,address)'),
-        id('addSeries(bytes6,bytes6,address)'),
-        id('addIlks(bytes6,bytes6[])'),
-        id('setDebtLimits(bytes6,bytes6,uint96,uint24,uint8)'),
-        id('setLendingOracle(bytes6,address)'),
-        id('setSpotOracle(bytes6,bytes6,address,uint32)'),
-=======
         id(cauldron.interface, 'addAsset(bytes6,address)'),
         id(cauldron.interface, 'addSeries(bytes6,bytes6,address)'),
         id(cauldron.interface, 'addIlks(bytes6,bytes6[])'),
         id(cauldron.interface, 'setDebtLimits(bytes6,bytes6,uint96,uint24,uint8)'),
-        id(cauldron.interface, 'setRateOracle(bytes6,address)'),
+        id(cauldron.interface, 'setLendingOracle(bytes6,address)'),
         id(cauldron.interface, 'setSpotOracle(bytes6,bytes6,address,uint32)'),
->>>>>>> 021fc5c3
       ],
       receiver
     )
