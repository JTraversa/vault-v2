--- conflicted
+++ resolved
@@ -269,7 +269,6 @@
     const fyTokenFactory = ((await fyTokenFactoryFactory.deploy()) as unknown) as FYTokenFactory
     await fyTokenFactory.deployed()
 
-<<<<<<< HEAD
     const wand = (await deployContract(
       owner,
       WandArtifact,
@@ -282,15 +281,6 @@
         fyTokenFactory.address
       ]
     )) as Wand
-=======
-    const wand = (await deployContract(owner, WandArtifact, [
-      cauldron.address,
-      ladle.address,
-      poolFactory.address,
-      joinFactory.address,
-      fyTokenFactory.address,
-    ])) as Wand
->>>>>>> fd22d000
 
     const chiRateOracle = (await deployContract(owner, CompoundMultiOracleArtifact, [])) as CompoundMultiOracle
     const spotOracle = (await deployContract(owner, ChainlinkMultiOracleArtifact, [])) as ChainlinkMultiOracle
