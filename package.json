--- conflicted
+++ resolved
@@ -33,15 +33,9 @@
     "@nomiclabs/hardhat-waffle": "^2.0.1",
     "@truffle/hdwallet-provider": "^1.0.40",
     "@types/mocha": "^8.0.0",
-<<<<<<< HEAD
-    "@yield-protocol/utils-v2": "^2.3.0-rc1",
+    "@yield-protocol/utils-v2": "^2.4.1",
     "@yield-protocol/vault-interfaces": "^2.3.0-rc3",
-    "@yield-protocol/yieldspace-interfaces": "^2.3.0-rc0",
-=======
-    "@yield-protocol/utils-v2": "^2.4.1",
-    "@yield-protocol/vault-interfaces": "^2.3.0-rc0",
     "@yield-protocol/yieldspace-interfaces": "^2.3.0-rc2",
->>>>>>> 021fc5c3
     "chai": "4.2.0",
     "dss-interfaces": "0.1.1",
     "erc3156": "^0.4.8",
