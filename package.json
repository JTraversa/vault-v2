--- conflicted
+++ resolved
@@ -30,11 +30,7 @@
     "@truffle/hdwallet-provider": "^1.0.40",
     "@types/mocha": "^8.0.0",
     "@yield-protocol/utils-v2": "^2.2.1",
-<<<<<<< HEAD
     "@yield-protocol/vault-interfaces": "^2.0.24",
-=======
-    "@yield-protocol/vault-interfaces": "^2.0.23",
->>>>>>> a9c35409
     "@yield-protocol/yieldspace-interfaces": "^2.0.11",
     "chai": "4.2.0",
     "dss-interfaces": "0.1.1",
