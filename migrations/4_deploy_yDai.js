const fixed_addrs = require('./fixed_addrs.json');
const Pot = artifacts.require("Pot");
const Vat = artifacts.require("Vat");
const GemJoin = artifacts.require("GemJoin");
const DaiJoin = artifacts.require("DaiJoin");
const Chai = artifacts.require("Chai");

const Treasury = artifacts.require("Treasury");
const ChaiOracle = artifacts.require("ChaiOracle");
const WethOracle = artifacts.require("WethOracle");

const Migrations = artifacts.require("Migrations");

const admin = require('firebase-admin');
let serviceAccount = require('../firebaseKey.json');
try {
  admin.initializeApp({
    credential: admin.credential.cert(serviceAccount),
    databaseURL: "https://yield-ydai.firebaseio.com"
  });
} catch (e) { console.log(e)}

module.exports = async (deployer, network, accounts) => {

  console.log( process.argv )

  const db = admin.firestore();
  const batch = db.batch();
  const networkId = await web3.eth.net.getId();

  const migration = await Migrations.deployed();
  let vatAddress;
  let wethAddress;
  let wethJoinAddress;
  let daiAddress;
  let daiJoinAddress;
  let potAddress;
  let chaiAddress;
  let treasuryAddress;
  let chaiOracleAddress;
  let wethOracleAddress;

  if (network !== 'development') {
    vatAddress = fixed_addrs[network].vatAddress ;
    wethAddress = fixed_addrs[network].wethAddress;
    wethJoinAddress = fixed_addrs[network].wethJoinAddress;
    daiAddress = fixed_addrs[network].daiAddress;
    daiJoinAddress = fixed_addrs[network].daiJoinAddress;
    potAddress = fixed_addrs[network].potAddress;
    fixed_addrs[network].chaiAddress ? 
      (chaiAddress = fixed_addrs[network].chaiAddress)
      : (chaiAddress = (await Chai.deployed()).address);
  } else {
      vatAddress = (await Vat.deployed()).address;
      wethAddress = await migration.contracts.call('weth', (e,r)=> !e && r)
      wethJoinAddress = (await GemJoin.deployed()).address;
      daiAddress = await migration.contracts.call('dai', (e,r)=> !e && r)
      daiJoinAddress = (await DaiJoin.deployed()).address;
      potAddress = (await Pot.deployed()).address;
      chaiAddress = (await Chai.deployed()).address;
  }

  treasury = await Treasury.deployed();
  treasuryAddress = treasury.address;
  chaiOracleAddress = (await ChaiOracle.deployed()).address
  wethOracleAddress = (await WethOracle.deployed()).address;

  // Setup yDai - TODO: Replace by the right maturities, there will be several of these
  const YDai = artifacts.require("YDai");
  const Dealer = artifacts.require("Dealer");

  // const block = await web3.eth.getBlockNumber();
  const maturitiesInput = new Set([
    // [(await web3.eth.getBlock(block)).timestamp + 1000, 'Name1','Symbol1'],
    [1601510399, 'yDai-2020-09-30', 'yDai-2020-09-30'],
    [1609459199, 'yDai-2020-12-31', 'yDai-2020-12-31'],
    [1617235199, 'yDai-2021-03-31', 'yDai-2021-03-31'],
    [1625097599, 'yDai-2021-06-30', 'yDai-2021-06-30'],
  ]);

  const deployedMaturities = [];
  for (const [maturity, name, symbol] of maturitiesInput.values()) {
    // Setup YDai
    await deployer.deploy(
      YDai,
      vatAddress,
      potAddress,
      treasuryAddress,
      maturity,
      name,
      symbol,
      { gas: 5000000 },
    );
    const yDai = await YDai.deployed();
    const yDaiAddress = yDai.address;
    await treasury.grantAccess(yDai.address);

    let WETH = web3.utils.fromAscii("WETH");
    let CHAI = web3.utils.fromAscii("CHAI");

    // Setup Weth Dealer
    await deployer.deploy(
      Dealer,
      treasuryAddress,
      daiAddress,
      yDaiAddress,
      wethAddress,
      wethOracleAddress,
      WETH,
      { gas: 5000000 },
    );
    const wethDealer = await Dealer.deployed();
    await yDai.grantAccess(wethDealer.address);
    await treasury.grantAccess(wethDealer.address);

    // Setup Chai Dealer
    await deployer.deploy(
      Dealer,
      treasuryAddress,
      daiAddress,
      yDaiAddress,
      chaiAddress,
      chaiOracleAddress,
      CHAI,
      { gas: 5000000 },
    );
    const chaiDealer = await Dealer.deployed();
    await yDai.grantAccess(chaiDealer.address);
    await treasury.grantAccess(chaiDealer.address);

    deployedMaturities.push({
      maturity, 
      name, 
      symbol, 
      'YDai': yDai.address,
<<<<<<< HEAD
      'Dealer': Dealer.address,
=======
      'Mint': mint.address,
      'WethDealer': wethDealer.address,
      'ChaiDealer': chaiDealer.address,
>>>>>>> 6fa92c02
    })

    let maturityRef = db.collection(networkId.toString()).doc(name);
    batch.set(maturityRef, deployedMaturities[deployedMaturities.length -1]);
  }

  const deployedCore = {
    'Vat': vatAddress,
    'Weth': wethAddress,
    'WethJoin': wethJoinAddress,
    'Dai': daiAddress,
    'DaiJoin': daiJoinAddress,
    'Pot': potAddress,
    'Chai': chaiAddress,
    'WethOracle': wethOracleAddress,
    'ChaiOracle': chaiOracleAddress,
    'Treasury': treasuryAddress
  }

  let coreRef = db.collection(networkId.toString()).doc('deployedCore')
  batch.set(coreRef, deployedCore);
  await batch.commit();

  console.log(deployedCore)
  console.log(deployedMaturities);

};<|MERGE_RESOLUTION|>--- conflicted
+++ resolved
@@ -133,13 +133,7 @@
       name, 
       symbol, 
       'YDai': yDai.address,
-<<<<<<< HEAD
       'Dealer': Dealer.address,
-=======
-      'Mint': mint.address,
-      'WethDealer': wethDealer.address,
-      'ChaiDealer': chaiDealer.address,
->>>>>>> 6fa92c02
     })
 
     let maturityRef = db.collection(networkId.toString()).doc(name);
