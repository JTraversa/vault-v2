--- conflicted
+++ resolved
@@ -42,10 +42,5 @@
 # Typescript
 dist/
 
-<<<<<<< HEAD
-# VSCodeCounter
-.VSCodeCounter
-=======
 # VsCodeCounter
-.VsCodeCounter/
->>>>>>> 65d24057
+.VsCodeCounter/